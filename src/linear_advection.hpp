#ifndef LINEAR_ADVECTION_HPP_ // NOLINT
#define LINEAR_ADVECTION_HPP_
//==============================================================================
// TwoMomentRad - a radiation transport library for patch-based AMR codes
// Copyright 2020 Benjamin Wibking.
// Released under the MIT license. See LICENSE file included in the GitHub repo.
//==============================================================================
/// \file linear_advection.hpp
/// \brief Defines a class for solving a scalar linear advection equation.
///

// c++ headers
#include <cassert>

// internal headers
#include "athena_arrays.hpp"
#include "hyperbolic_system.hpp"

/// Class for a linear, scalar advection equation
///
class LinearAdvectionSystem : public HyperbolicSystem
{
      public:
	AthenaArray<double> density;

	explicit LinearAdvectionSystem(int nx, double vx, double Lx);
<<<<<<< HEAD

	void AddSourceTerms(AthenaArray<double> &source_terms) override;
	void
	AdvanceTimestep() override; //< Computes timestep and advances system
	void FillGhostZones() override;

	int NumGhostZones();
	int Nx();
=======
	void AddSourceTerms(AthenaArray<double> *source_terms) override;
	void AdvanceTimestep() override;
	auto NumGhostZones() -> int;
	auto Nx() -> int;
	void FillGhostZones() override;
>>>>>>> b29b36b5

      protected:
	AthenaArray<double> density_xleft;
	AthenaArray<double> density_xright;
	AthenaArray<double> density_flux;

	double advection_vx;
	double Lx;
	double dx;
	int nx;
	int nghost = 2;

	void ConservedToPrimitive() override;
	void ComputeTimestep() override;
	void ReconstructStates() override;
	void ComputeFluxes() override;
	void AddFluxes() override;
};

#endif // LINEAR_ADVECTION_HPP_<|MERGE_RESOLUTION|>--- conflicted
+++ resolved
@@ -11,6 +11,7 @@
 
 // c++ headers
 #include <cassert>
+#include <cmath>
 
 // internal headers
 #include "athena_arrays.hpp"
@@ -24,27 +25,21 @@
 	AthenaArray<double> density;
 
 	explicit LinearAdvectionSystem(int nx, double vx, double Lx);
-<<<<<<< HEAD
 
 	void AddSourceTerms(AthenaArray<double> &source_terms) override;
 	void
 	AdvanceTimestep() override; //< Computes timestep and advances system
 	void FillGhostZones() override;
 
-	int NumGhostZones();
-	int Nx();
-=======
-	void AddSourceTerms(AthenaArray<double> *source_terms) override;
-	void AdvanceTimestep() override;
 	auto NumGhostZones() -> int;
 	auto Nx() -> int;
-	void FillGhostZones() override;
->>>>>>> b29b36b5
+	auto ComputeMass() -> double;
 
       protected:
 	AthenaArray<double> density_xleft;
 	AthenaArray<double> density_xright;
-	AthenaArray<double> density_flux;
+	AthenaArray<double> density_flux_fromleft;
+	AthenaArray<double> density_flux_fromright;
 
 	double advection_vx;
 	double Lx;
