#ifndef SIMULATION_HPP_ // NOLINT
#define SIMULATION_HPP_
//==============================================================================
// TwoMomentRad - a radiation transport library for patch-based AMR codes
// Copyright 2020 Benjamin Wibking.
// Released under the MIT license. See LICENSE file included in the GitHub repo.
//==============================================================================
/// \file simulation.cpp
/// \brief Implements classes and functions to organise the overall setup,
/// timestepping, solving, and I/O of a simulation.

// c++ headers
#include <cassert>
#include <csignal>
#include <cstdio>
#include <filesystem>
#include <fstream>
#include <iomanip>
#include <iostream>
#include <limits>
#include <memory>
#include <ostream>
#include <stdexcept>
#include <tuple>

// library headers
#include "AMReX.H"
#include "AMReX_AmrCore.H"
#include "AMReX_Array.H"
#include "AMReX_Array4.H"
#include "AMReX_AsyncOut.H"
#include "AMReX_BCRec.H"
#include "AMReX_BC_TYPES.H"
#include "AMReX_BLassert.H"
#include "AMReX_Config.H"
#include "AMReX_DistributionMapping.H"
#include "AMReX_Extension.H"
#include "AMReX_FArrayBox.H"
#include "AMReX_FillPatchUtil.H"
#include "AMReX_FillPatcher.H"
#include "AMReX_FluxRegister.H"
#include "AMReX_GpuQualifiers.H"
#include "AMReX_INT.H"
#include "AMReX_IndexType.H"
#include "AMReX_IntVect.H"
<<<<<<< HEAD
#include "AMReX_Interpolater.H"
#include "AMReX_MFInterpolater.H"
=======
#include "AMReX_LayoutData.H"
>>>>>>> 11ef47b8
#include "AMReX_MultiFabUtil.H"
#include "AMReX_ParallelContext.H"
#include "AMReX_ParallelDescriptor.H"
#include "AMReX_PhysBCFunct.H"
#include "AMReX_REAL.H"
#include "AMReX_SPACE.H"
#include "AMReX_Vector.H"
#include "AMReX_VisMF.H"
#include "AMReX_YAFluxRegister.H"
#include "physics_numVars.hpp"
#include <AMReX_Geometry.H>
#include <AMReX_MultiFab.H>
#include <AMReX_ParmParse.H>
#include <AMReX_PlotFileUtil.H>
#include <AMReX_Print.H>
#include <AMReX_Utility.H>
#include <fmt/core.h>

#if AMREX_SPACEDIM == 3
#include "AMReX_OpenBC.H"
#endif

#ifdef AMREX_USE_ASCENT
#include <AMReX_Conduit_Blueprint.H>
#include <ascent.hpp>
#endif

// internal headers
#include "CheckNaN.hpp"
#include "grid.hpp"
#include "math_impl.hpp"
<<<<<<< HEAD
=======
#include "physics_info.hpp"
>>>>>>> 11ef47b8

#define USE_YAFLUXREGISTER

#ifdef AMREX_USE_ASCENT
using namespace conduit;
using namespace ascent;
#endif

enum class FillPatchType { fillpatch_class, fillpatch_function };

// Main simulation class; solvers should inherit from this
template <typename problem_t> class AMRSimulation : public amrex::AmrCore
{
      public:
	amrex::Real maxDt_ = std::numeric_limits<double>::max();  // no limit by default
	amrex::Real initDt_ = std::numeric_limits<double>::max(); // no limit by default
	amrex::Real constantDt_ = 0.0;
	amrex::Vector<int> istep;	      // which step?
	amrex::Vector<int> nsubsteps;	      // how many substeps on each level?
	amrex::Vector<amrex::Real> tNew_;     // for state_new_cc_
	amrex::Vector<amrex::Real> tOld_;     // for state_old_cc_
	amrex::Vector<amrex::Real> dt_;	      // timestep for each level
	amrex::Vector<int> reductionFactor_;  // timestep reduction factor for each level
	amrex::Real stopTime_ = 1.0;	      // default
	amrex::Real cflNumber_ = 0.3;	      // default
	amrex::Real dtToleranceFactor_ = 1.1; // default
	amrex::Long cycleCount_ = 0;
<<<<<<< HEAD
	amrex::Long maxTimesteps_ = 1e4; // default
	int plotfileInterval_ = 10;	 // -1 == no output
	int checkpointInterval_ = -1;	 // -1 == no output

	amrex::GpuArray<amrex::Real, AMREX_SPACEDIM> coordCenter_{};
	auto nghost() -> int;
	auto getStateNew(int lev) -> amrex::MultiFab*;
	auto getStateOld(int lev) -> amrex::MultiFab*;

	// constructors
	
	AMRSimulation(amrex::Vector<amrex::BCRec> &boundaryConditions, const int ncomp, const int ncompPrim)
	    : ncomp_(ncomp), ncompPrimitive_(ncompPrim)
	{
		initialize(boundaryConditions);
	}

	AMRSimulation(amrex::Vector<amrex::BCRec> &boundaryConditions, const int ncomp)
	    : ncomp_(ncomp), ncompPrimitive_(ncomp)
	{
		initialize(boundaryConditions);
	}

	void initialize(amrex::Vector<amrex::BCRec> &boundaryConditions);
=======
	amrex::Long maxTimesteps_ = 1e4;      // default
	amrex::Long maxWalltime_ = 0;	      // default: no limit
	int ascentInterval_ = -1;	      // -1 == no in-situ renders with Ascent
	int plotfileInterval_ = -1;	      // -1 == no output
	int checkpointInterval_ = -1;	      // -1 == no output
	int amrInterpMethod_ = 1;	      // 0 == piecewise constant, 1 == lincc_interp
	amrex::Real reltolPoisson_ = 1.0e-10; // default
	amrex::Real abstolPoisson_ = 1.0e-10; // default
	int doPoissonSolve_ = 0;	      // 1 == self-gravity enabled, 0 == disabled

	// constructor
	explicit AMRSimulation(amrex::Vector<amrex::BCRec> &BCs_cc, amrex::Vector<amrex::BCRec> &BCs_fc) : BCs_cc_(BCs_cc), BCs_fc_(BCs_fc) { initialize(); }

	explicit AMRSimulation(amrex::Vector<amrex::BCRec> &BCs_cc) : BCs_cc_(BCs_cc) { initialize(); }

	void initialize();
	void PerformanceHints();
>>>>>>> 11ef47b8
	void readParameters();
	void setInitialConditions();
	void setInitialConditionsAtLevel_cc(int level, amrex::Real time);
	void setInitialConditionsAtLevel_fc(int level, amrex::Real time);
	void evolve();
	void computeTimestep();
	auto computeTimestepAtLevel(int lev) -> amrex::Real;

	void AverageFCToCC(amrex::MultiFab &mf_cc, const amrex::MultiFab &mf_fc, int idim, int dstcomp_start, int srccomp_start, int srccomp_total,
			   int nGrow) const;

	virtual void computeMaxSignalLocal(int level) = 0;
	virtual auto computeExtraPhysicsTimestep(int lev) -> amrex::Real = 0;
	virtual void advanceSingleTimestepAtLevel(int lev, amrex::Real time, amrex::Real dt_lev, int ncycle) = 0;
	virtual void preCalculateInitialConditions() = 0;
	virtual void setInitialConditionsOnGrid(quokka::grid grid_elem) = 0;
	virtual void computeAfterTimestep() = 0;
	virtual void computeAfterEvolve(amrex::Vector<amrex::Real> &initSumCons) = 0;
	virtual void fillPoissonRhsAtLevel(amrex::MultiFab &rhs, int lev) = 0;
	virtual void applyPoissonGravityAtLevel(amrex::MultiFab const &phi, int lev, amrex::Real dt) = 0;

	// compute derived variables
	virtual void ComputeDerivedVar(int lev, std::string const &dname, amrex::MultiFab &mf, int ncomp) const = 0;

	// fix-up any unphysical states created by AMR operations
	// (e.g., caused by the flux register or from interpolation)
	virtual void FixupState(int level) = 0;

	// tag cells for refinement
	void ErrorEst(int lev, amrex::TagBoxArray &tags, amrex::Real time, int ngrow) override = 0;

	// Make a new level using provided BoxArray and DistributionMapping
	void MakeNewLevelFromCoarse(int lev, amrex::Real time, const amrex::BoxArray &ba, const amrex::DistributionMapping &dm) override;

	// Remake an existing level using provided BoxArray and DistributionMapping
	void RemakeLevel(int lev, amrex::Real time, const amrex::BoxArray &ba, const amrex::DistributionMapping &dm) override;

	// Delete level data
	void ClearLevel(int lev) override;

	// Make a new level from scratch using provided BoxArray and
	// DistributionMapping
	void MakeNewLevelFromScratch(int lev, amrex::Real time, const amrex::BoxArray &ba, const amrex::DistributionMapping &dm) override;

	// AMR utility functions
<<<<<<< HEAD
	void fillBoundaryConditions(amrex::MultiFab &S_filled, amrex::MultiFab &state, int lev,
				    amrex::Real time);
	void FillPatchWithData(int lev, amrex::Real time, amrex::MultiFab &mf,
			       amrex::Vector<amrex::MultiFab *> &coarseData,
			       amrex::Vector<amrex::Real> &coarseTime,
			       amrex::Vector<amrex::MultiFab *> &fineData,
			       amrex::Vector<amrex::Real> &fineTime, int icomp, int ncomp);
	void FillPatch(int lev, amrex::Real time, amrex::MultiFab &mf, int icomp, int ncomp);
	void FillCoarsePatch(int lev, amrex::Real time, amrex::MultiFab &mf, int icomp, int ncomp);
	void FillCoarsePatch(int lev, amrex::Real time, amrex::MultiFab &mf,
							amrex::Vector<amrex::MultiFab> &phi_old,
							amrex::Vector<amrex::MultiFab> &phi_new,
							int icomp = 0, int ncomp = 1);
	void GetData(int lev, amrex::Real time, amrex::Vector<amrex::MultiFab *> &data,
		     amrex::Vector<amrex::Real> &datatime);
	void GetData(amrex::Real time, amrex::Vector<amrex::MultiFab *> &data,
			amrex::Vector<amrex::Real> &datatime, amrex::MultiFab &oldState,
			amrex::MultiFab &newState, amrex::Real oldTime, amrex::Real newTime);
=======
	template <typename PreInterpHook, typename PostInterpHook>
	void fillBoundaryConditions(amrex::MultiFab &S_filled, amrex::MultiFab &state, int lev, amrex::Real time, quokka::centering cen, quokka::direction dir,
				    PreInterpHook const &pre_interp, PostInterpHook const &post_interp, FillPatchType fptype = FillPatchType::fillpatch_class);

	template <typename PreInterpHook, typename PostInterpHook>
	void FillPatchWithData(int lev, amrex::Real time, amrex::MultiFab &mf, amrex::Vector<amrex::MultiFab *> &coarseData,
			       amrex::Vector<amrex::Real> &coarseTime, amrex::Vector<amrex::MultiFab *> &fineData, amrex::Vector<amrex::Real> &fineTime,
			       int icomp, int ncomp, amrex::Vector<amrex::BCRec> &BCs, FillPatchType fptype, PreInterpHook const &pre_interp,
			       PostInterpHook const &post_interp);

	static void InterpHookNone(amrex::MultiFab &mf, int scomp, int ncomp);
	virtual void FillPatch(int lev, amrex::Real time, amrex::MultiFab &mf, int icomp, int ncomp, quokka::centering cen, quokka::direction dir,
			       FillPatchType fptype);

	auto getAmrInterpolater() -> amrex::MFInterpolater *;
	void FillCoarsePatch(int lev, amrex::Real time, amrex::MultiFab &mf, int icomp, int ncomp, amrex::Vector<amrex::BCRec> &BCs, quokka::centering cen,
			     quokka::direction dir);
	void GetData(int lev, amrex::Real time, amrex::Vector<amrex::MultiFab *> &data, amrex::Vector<amrex::Real> &datatime, quokka::centering cen,
		     quokka::direction dir);
>>>>>>> 11ef47b8
	void AverageDown();
	void AverageDownTo(int crse_lev);
	auto timeStepWithSubcycling(int lev, amrex::Real time, bool coarseTimeBoundary, int stepsLeft) -> int;
	void ellipticSolveAllLevels(amrex::Real dt);

	void incrementFluxRegisters(amrex::MFIter &mfi, amrex::YAFluxRegister *fr_as_crse, amrex::YAFluxRegister *fr_as_fine,
				    std::array<amrex::FArrayBox, AMREX_SPACEDIM> &fluxArrays, int lev, amrex::Real dt_lev);

	void incrementFluxRegisters(amrex::YAFluxRegister *fr_as_crse, amrex::YAFluxRegister *fr_as_fine,
				    std::array<amrex::MultiFab, AMREX_SPACEDIM> &fluxArrays, int lev, amrex::Real dt_lev);

	// boundary condition
	AMREX_GPU_DEVICE static void setCustomBoundaryConditions(const amrex::IntVect &iv, amrex::Array4<amrex::Real> const &dest, int dcomp, int numcomp,
								 amrex::GeometryData const &geom, amrex::Real time, const amrex::BCRec *bcr, int bcomp,
								 int orig_comp); // template specialized by problem generator

	// I/O functions
	[[nodiscard]] auto PlotFileName(int lev) const -> std::string;
	[[nodiscard]] auto PlotFileMF() const -> amrex::Vector<amrex::MultiFab>;
	[[nodiscard]] auto PlotFileMFAtLevel(int lev) const -> amrex::MultiFab;
	void WriteMetadataFile(std::string const &plotfilename) const;
	void ReadMetadataFile(std::string const &chkfilename);
	void WritePlotFile() const;
	void WriteCheckpointFile() const;
	void SetLastCheckpointSymlink(std::string const &checkpointname) const;
	void ReadCheckpointFile();
	auto getWalltime() -> amrex::Real;
	void setChkFile(std::string const &chkfile_number);
	[[nodiscard]] auto getOldMF_fc() const -> amrex::Vector<amrex::Array<amrex::MultiFab, AMREX_SPACEDIM>> const &;
	[[nodiscard]] auto getNewMF_fc() const -> amrex::Vector<amrex::Array<amrex::MultiFab, AMREX_SPACEDIM>> const &;
#ifdef AMREX_USE_ASCENT
	void AscentCustomActions(conduit::Node const &blueprintMesh);
	void RenderAscent();
#endif
      protected:
	amrex::Vector<amrex::BCRec> BCs_cc_; // on level 0
	amrex::Vector<amrex::BCRec> BCs_fc_; // on level 0
	amrex::Vector<amrex::MultiFab> state_old_cc_;
	amrex::Vector<amrex::MultiFab> state_new_cc_;
	amrex::Vector<amrex::Array<amrex::MultiFab, AMREX_SPACEDIM>> state_old_fc_;
	amrex::Vector<amrex::Array<amrex::MultiFab, AMREX_SPACEDIM>> state_new_fc_;
	amrex::Vector<amrex::MultiFab> max_signal_speed_; // needed to compute CFL timestep

	// flux registers: store fluxes at coarse-fine interface for synchronization
	// this will be sized "nlevs_max+1"
	// NOTE: the flux register associated with flux_reg[lev] is associated with
	// the lev/lev-1 interface (and has grid spacing associated with lev-1)
	// therefore flux_reg[0] and flux_reg[nlevs_max] are never actually used in
	// the reflux operation
	amrex::Vector<std::unique_ptr<amrex::YAFluxRegister>> flux_reg_;

	// This is for fillpatch during timestepping, but not for regridding.
	amrex::Vector<std::unique_ptr<amrex::FillPatcher<amrex::MultiFab>>> fillpatcher_;

	// Nghost = number of ghost cells for each array
	int nghost_cc_ = 4; // PPM needs nghost >= 3, PPM+flattening needs nghost >= 4
	int nghost_fc_ = 4;
	int ncomp_cc_ = 0; // = number of components (conserved variables) for each array
	amrex::Vector<std::string> componentNames_cc_;
	amrex::Vector<std::string> componentNames_fc_;
	amrex::Vector<std::string> derivedNames_;
	bool areInitialConditionsDefined_ = false;

	/// output parameters
	std::string plot_file{"plt"}; // plotfile prefix
	std::string chk_file{"chk"};  // checkpoint prefix
	/// input parameters (if >= 0 we restart from a checkpoint)
	std::string restart_chkfile;

	/// AMR-specific parameters
	int regrid_int = 2;	 // regrid interval (number of coarse steps)
	int do_reflux = 1;	 // 1 == reflux, 0 == no reflux
	int do_subcycle = 1;	 // 1 == subcycle, 0 == no subcyle
	int suppress_output = 0; // 1 == show timestepping, 0 == do not output each timestep

	// performance metrics
	amrex::Long cellUpdates_ = 0;
	amrex::Vector<amrex::Long> cellUpdatesEachLevel_;

	// external objects
#ifdef AMREX_USE_ASCENT
	Ascent ascent_;
#endif
};

<<<<<<< HEAD
template <typename problem_t>
auto AMRSimulation<problem_t>::nghost() -> int { return nghost_; }

template <typename problem_t>
auto AMRSimulation<problem_t>::getStateNew(int lev) -> amrex::MultiFab* {
	AMREX_ASSERT(lev < state_new_.size());
	return &state_new_[lev];
}

template <typename problem_t>
auto AMRSimulation<problem_t>::getStateOld(int lev) -> amrex::MultiFab* {
	AMREX_ASSERT(lev < state_old_.size());
	return &state_old_[lev];
}

template <typename problem_t>
void AMRSimulation<problem_t>::initialize(amrex::Vector<amrex::BCRec> &boundaryConditions)
=======
template <typename problem_t> void AMRSimulation<problem_t>::setChkFile(std::string const &chkfile_number) { restart_chkfile = chkfile_number; }

template <typename problem_t> auto AMRSimulation<problem_t>::getOldMF_fc() const -> const amrex::Vector<amrex::Array<amrex::MultiFab, AMREX_SPACEDIM>> &
{
	return state_old_fc_;
}

template <typename problem_t> auto AMRSimulation<problem_t>::getNewMF_fc() const -> const amrex::Vector<amrex::Array<amrex::MultiFab, AMREX_SPACEDIM>> &
{
	return state_new_fc_;
}

template <typename problem_t> void AMRSimulation<problem_t>::initialize()
>>>>>>> 11ef47b8
{
	BL_PROFILE("AMRSimulation::initialize()");

	readParameters();

	// print derived vars
	if (!derivedNames_.empty()) {
		amrex::Print() << "Using derived variables:\n";
		for (auto const &name : derivedNames_) {
			amrex::Print() << "\t" << name << "\n";
		}
		amrex::Print() << "\n";
	}

	int nlevs_max = max_level + 1;
	istep.resize(nlevs_max, 0);
	nsubsteps.resize(nlevs_max, 1);
	if (do_subcycle == 1) {
		for (int lev = 1; lev <= max_level; ++lev) {
			nsubsteps[lev] = MaxRefRatio(lev - 1);
		}
	}

	tNew_.resize(nlevs_max, 0.0);
	tOld_.resize(nlevs_max, -1.e100);
	dt_.resize(nlevs_max, 1.e100);
	reductionFactor_.resize(nlevs_max, 1);
	state_new_cc_.resize(nlevs_max);
	state_old_cc_.resize(nlevs_max);
	if constexpr (Physics_Indices<problem_t>::nvarTotal_fc > 0) {
		state_new_fc_.resize(nlevs_max);
		state_old_fc_.resize(nlevs_max);
	}
	max_signal_speed_.resize(nlevs_max);
	flux_reg_.resize(nlevs_max + 1);
	fillpatcher_.resize(nlevs_max + 1);
	cellUpdatesEachLevel_.resize(nlevs_max, 0);

	// check that grids will be properly nested on each level
	// (this is necessary since FillPatch only fills from non-ghost cells on
	// lev-1)
	auto checkIsProperlyNested = [=](int const lev, amrex::IntVect const &blockingFactor) {
		return amrex::ProperlyNested(refRatio(lev - 1), blockingFactor, nghost_cc_, amrex::IndexType::TheCellType(), &amrex::cell_cons_interp);
	};

	for (int lev = 1; lev <= max_level; ++lev) {
		if (!checkIsProperlyNested(lev, blocking_factor[lev])) {
			// level lev is not properly nested
			amrex::Print() << "Blocking factor is too small for proper grid nesting! "
					  "Increase blocking factor to >= ceil(nghost,ref_ratio)*ref_ratio."
				       << std::endl;
			amrex::Abort("Grids not properly nested!");
		}
	}

#ifdef AMREX_USE_ASCENT
	// initialize Ascent
	conduit::Node ascent_options;
	ascent_options["mpi_comm"] = MPI_Comm_c2f(amrex::ParallelContext::CommunicatorSub());
	ascent_.open(ascent_options);
#endif
}

template <typename problem_t> void AMRSimulation<problem_t>::PerformanceHints()
{
	// Check requested MPI ranks and available boxes
	for (int ilev = 0; ilev <= finestLevel(); ++ilev) {
		const amrex::Long nboxes = boxArray(ilev).size();
		if (amrex::ParallelDescriptor::NProcs() > nboxes) {
			amrex::Print() << "\n[Warning] [Performance] Too many resources / too little work!\n"
				       << "  It looks like you requested more compute resources than "
				       << "  the number of boxes of cells available on level " << ilev << " (" << nboxes << "). "
				       << "You started with (" << amrex::ParallelDescriptor::NProcs() << ") MPI ranks, so ("
				       << amrex::ParallelDescriptor::NProcs() - nboxes << ") rank(s) will have no work on this level.\n"
#ifdef AMREX_USE_GPU
				       << "  On GPUs, consider using 1-8 boxes per GPU per level that "
					  "together fill each GPU's memory sufficiently.\n"
#endif
				       << "\n";
		}
	}

	// check that blocking_factor and max_grid_size are set to reasonable values
#ifdef AMREX_USE_GPU
	const int recommended_blocking_factor = 32;
	const int recommended_max_grid_size = 128;
#else
	const int recommended_blocking_factor = 16;
	const int recommended_max_grid_size = 64;
#endif
	int min_blocking_factor = INT_MAX;
	int min_max_grid_size = INT_MAX;
	for (int ilev = 0; ilev <= finestLevel(); ++ilev) {
		min_blocking_factor = std::min(min_blocking_factor, blocking_factor[ilev].min());
		min_max_grid_size = std::min(min_max_grid_size, max_grid_size[ilev].min());
	}
	if (min_blocking_factor < recommended_blocking_factor) {
		amrex::Print() << "\n[Warning] [Performance] The grid blocking factor (" << min_blocking_factor
			       << ") is too small for reasonable performance. It should be 32 (or "
				  "greater) when running on GPUs, and 16 (or greater) when running on "
				  "CPUs.\n";
	}
	if (min_max_grid_size < recommended_max_grid_size) {
		amrex::Print() << "\n[Warning] [Performance] The maximum grid size (" << min_max_grid_size
			       << ") is too small for reasonable performance. It should be "
				  "128 (or greater) when running on GPUs, and 64 (or "
				  "greater) when running on CPUs.\n";
	}
}

template <typename problem_t> void AMRSimulation<problem_t>::readParameters()
{
	BL_PROFILE("AMRSimulation::readParameters()");

	// ParmParse reads inputs from the *.inputs file
	amrex::ParmParse pp;

	// Default nsteps = 1e4
	pp.query("max_timesteps", maxTimesteps_);

	// Default CFL number == 0.3, set to whatever is in the file
	pp.query("cfl", cflNumber_);

	// Default AMR interpolation method == lincc_interp
	pp.query("amr_interpolation_method", amrInterpMethod_);

	// Default stopping time
	pp.query("stop_time", stopTime_);

	// Default ascent render interval
	pp.query("ascent_interval", ascentInterval_);

	// Default output interval
	pp.query("plotfile_interval", plotfileInterval_);

	// Default checkpoint interval
	pp.query("checkpoint_interval", checkpointInterval_);

	// Default do_reflux = 1
	pp.query("do_reflux", do_reflux);

	// Default do_subcycle = 1
	pp.query("do_subcycle", do_subcycle);

	// Default suppress_output = 0
	pp.query("suppress_output", suppress_output);

	// specify this on the commmand-line in order to restart from a checkpoint
	// file
	pp.query("restartfile", restart_chkfile);

	// Specify derived variables to save to plotfiles
	pp.queryarr("derived_vars", derivedNames_);

	// re-grid interval
	pp.query("regrid_interval", regrid_int);

	// specify maximum walltime in HH:MM:SS format
	std::string maxWalltimeInput;
	pp.query("max_walltime", maxWalltimeInput);
	// convert to seconds
	int hours = 0;
	int minutes = 0;
	int seconds = 0;
	int nargs = std::sscanf(maxWalltimeInput.c_str(), "%d:%d:%d", &hours, &minutes, &seconds);
	if (nargs == 3) {
		maxWalltime_ = 3600 * hours + 60 * minutes + seconds;
		amrex::Print() << fmt::format("Setting walltime limit to {} hours, {} minutes, {} seconds.\n", hours, minutes, seconds);
	}
}

template <typename problem_t> void AMRSimulation<problem_t>::setInitialConditions()
{
	BL_PROFILE("AMRSimulation::setInitialConditions()");

	if (restart_chkfile.empty()) {
		// start simulation from the beginning
		const amrex::Real time = 0.0;
		InitFromScratch(time);
		AverageDown();

		if (checkpointInterval_ > 0) {
			WriteCheckpointFile();
		}
	} else {
		// restart from a checkpoint
		ReadCheckpointFile();
	}

	// abort if amrex.async_out=1, it is currently broken
	if (amrex::AsyncOut::UseAsyncOut()) {
		amrex::Print() << "[ERROR] [FATAL] AsyncOut is currently broken! If you want to "
				  "run with AsyncOut anyway (THIS MAY CAUSE DATA CORRUPTION), comment "
				  "out this line in src/simulation.hpp. Aborting."
			       << std::endl;
		amrex::Abort();
	}

#ifdef AMREX_USE_ASCENT
	if (ascentInterval_ > 0) {
		RenderAscent();
	}
#endif

	if (plotfileInterval_ > 0) {
		WritePlotFile();
	}

<<<<<<< HEAD
	// initialize convenience variables
	using Real = amrex::Real;
	amrex::GpuArray<Real, AMREX_SPACEDIM> prob_lo = geom[0].ProbLoArray();
	amrex::GpuArray<Real, AMREX_SPACEDIM> prob_hi = geom[0].ProbHiArray();

	coordCenter_ = { AMREX_D_DECL(prob_lo[0] + 0.5 * (prob_hi[0] - prob_lo[0]),
								  prob_lo[1] + 0.5 * (prob_hi[1] - prob_lo[1]),
								  prob_lo[2] + 0.5 * (prob_hi[2] - prob_lo[2])) };
	//amrex::Print() << "Coordinate center = " << coordCenter_ << std::endl;
=======
	// ensure that there are enough boxes per MPI rank
	PerformanceHints();
}

template <typename problem_t> auto AMRSimulation<problem_t>::computeTimestepAtLevel(int lev) -> amrex::Real
{
	// compute CFL timestep on level 'lev'
	BL_PROFILE("AMRSimulation::computeTimestepAtLevel()");

	// compute hydro timestep on level 'lev'
	computeMaxSignalLocal(lev);
	const amrex::Real domain_signal_max = max_signal_speed_[lev].norminf();
	amrex::GpuArray<amrex::Real, AMREX_SPACEDIM> const &dx = geom[lev].CellSizeArray();
	const amrex::Real dx_min = std::min({AMREX_D_DECL(dx[0], dx[1], dx[2])});
	const amrex::Real hydro_dt = cflNumber_ * (dx_min / domain_signal_max);

	// compute timestep due to extra physics on level 'lev'
	const amrex::Real extra_physics_dt = computeExtraPhysicsTimestep(lev);

	// return minimum timestep
	return std::min(hydro_dt, extra_physics_dt);
>>>>>>> 11ef47b8
}

template <typename problem_t> void AMRSimulation<problem_t>::computeTimestep()
{
	BL_PROFILE("AMRSimulation::computeTimestep()");

	// compute candidate timestep dt_tmp on each level
	amrex::Vector<amrex::Real> dt_tmp(finest_level + 1);
	for (int level = 0; level <= finest_level; ++level) {
		dt_tmp[level] = computeTimestepAtLevel(level);
	}

	// limit change in timestep on each level
	constexpr amrex::Real change_max = 1.1;

	for (int level = 0; level <= finest_level; ++level) {
		dt_tmp[level] = std::min(dt_tmp[level], change_max * dt_[level]);
	}

	// set default subcycling pattern
	if (do_subcycle == 1) {
		for (int lev = 1; lev <= max_level; ++lev) {
			nsubsteps[lev] = MaxRefRatio(lev - 1);
			reductionFactor_[lev] = 1; // reset additional subcycling
		}
	}

	// compute root level timestep given nsubsteps
	amrex::Real dt_0 = dt_tmp[0];
	amrex::Long n_factor = 1;

	for (int level = 0; level <= finest_level; ++level) {
		n_factor *= nsubsteps[level];
		dt_0 = std::min(dt_0, n_factor * dt_tmp[level]);
		dt_0 = std::min(dt_0, maxDt_); // limit to maxDt_

		if (tNew_[level] == 0.0) { // first timestep
			dt_0 = std::min(dt_0, initDt_);
		}
		if (constantDt_ > 0.0) { // use constant timestep if set
			dt_0 = constantDt_;
		}
	}

	// compute global timestep assuming no subcycling
	amrex::Real dt_global = dt_tmp[0];

	for (int level = 0; level <= finest_level; ++level) {
		dt_global = std::min(dt_global, dt_tmp[level]);
		dt_global = std::min(dt_global, maxDt_); // limit to maxDt_

		if (tNew_[level] == 0.0) { // special case: first timestep
			dt_global = std::min(dt_global, initDt_);
		}
		if (constantDt_ > 0.0) { // special case: constant timestep
			dt_global = constantDt_;
		}
	}

	// compute work estimate for subcycling
	amrex::Long n_factor_work = 1;
	amrex::Long work_subcycling = 0;
	for (int level = 0; level <= finest_level; ++level) {
		n_factor_work *= nsubsteps[level];
		work_subcycling += n_factor_work * CountCells(level);
	}

	// compute work estimate for non-subcycling
	amrex::Long total_cells = 0;
	for (int level = 0; level <= finest_level; ++level) {
		total_cells += CountCells(level);
	}
	const amrex::Real work_nonsubcycling = static_cast<amrex::Real>(total_cells) * (dt_0 / dt_global);

	if (work_nonsubcycling <= work_subcycling) {
		// use global timestep on this coarse step
		if (verbose) {
			const amrex::Real ratio = work_nonsubcycling / work_subcycling;
			amrex::Print() << "\t>> Using global timestep on this coarse step (estimated work ratio: " << ratio << ").\n";
		}
		for (int lev = 1; lev <= max_level; ++lev) {
			nsubsteps[lev] = 1;
		}
	}

	// Limit dt to avoid overshooting stop_time
	const amrex::Real eps = 1.e-3 * dt_0;

	if (tNew_[0] + dt_0 > stopTime_ - eps) {
		dt_0 = stopTime_ - tNew_[0];
	}

	// assign timesteps on each level
	dt_[0] = dt_0;

	for (int level = 1; level <= finest_level; ++level) {
		dt_[level] = dt_[level - 1] / nsubsteps[level];
	}
}

template <typename problem_t> auto AMRSimulation<problem_t>::getWalltime() -> amrex::Real
{
	const static amrex::Real start_time = amrex::ParallelDescriptor::second(); // initialized on first call
	const amrex::Real time = amrex::ParallelDescriptor::second();
	return time - start_time;
}

template <typename problem_t> void AMRSimulation<problem_t>::evolve()
{
	BL_PROFILE("AMRSimulation::evolve()");

	AMREX_ALWAYS_ASSERT(areInitialConditionsDefined_);

	amrex::Real cur_time = tNew_[0];
#ifdef AMREX_USE_ASCENT
	int last_ascent_step = 0;
#endif
	int last_plot_file_step = 0;
	int last_chk_file_step = 0;

	amrex::GpuArray<amrex::Real, AMREX_SPACEDIM> const &dx0 = geom[0].CellSizeArray();
	amrex::Real const vol = AMREX_D_TERM(dx0[0], *dx0[1], *dx0[2]);
	amrex::Vector<amrex::Real> init_sum_cons(ncomp_cc_);
	for (int n = 0; n < ncomp_cc_; ++n) {
		const int lev = 0;
		init_sum_cons[n] = state_new_cc_[lev].sum(n) * vol;
	}

	getWalltime(); // initialize start_time

	// Main time loop
	for (int step = istep[0]; step < maxTimesteps_ && cur_time < stopTime_; ++step) {

		if (suppress_output == 0) {
			amrex::Print() << "\nCoarse STEP " << step + 1 << " at t = " << cur_time << " (" << (cur_time / stopTime_) * 100. << "%) starts ..."
				       << std::endl;
		}

		amrex::ParallelDescriptor::Barrier(); // synchronize all MPI ranks
		computeTimestep();

		// elliptic solve over entire AMR grid (pre-timestep)
		ellipticSolveAllLevels(0.5 * dt_[0]);

		// hyperbolic advance over all levels
		int lev = 0;	   // coarsest level
		int stepsLeft = 1; // coarsest level is advanced one step
		bool coarseTimeBoundary = true;
		timeStepWithSubcycling(lev, cur_time, coarseTimeBoundary, stepsLeft);

		// elliptic solve over entire AMR grid (post-timestep)
		ellipticSolveAllLevels(0.5 * dt_[0]);

		cur_time += dt_[0];
		++cycleCount_;
		computeAfterTimestep();

		// sync up time (to avoid roundoff error)
		for (lev = 0; lev <= finest_level; ++lev) {
			AMREX_ALWAYS_ASSERT(std::abs((tNew_[lev] - cur_time) / cur_time) < 1e-10);
			tNew_[lev] = cur_time;
		}

#ifdef AMREX_USE_ASCENT
		if (ascentInterval_ > 0 && (step + 1) % ascentInterval_ == 0) {
			last_ascent_step = step + 1;
			RenderAscent();
		}
#endif

		if (plotfileInterval_ > 0 && (step + 1) % plotfileInterval_ == 0) {
			last_plot_file_step = step + 1;
			WritePlotFile();
		}

		if (checkpointInterval_ > 0 && (step + 1) % checkpointInterval_ == 0) {
			last_chk_file_step = step + 1;
			WriteCheckpointFile();
		}

		if (cur_time >= stopTime_ - 1.e-6 * dt_[0]) {
			// we have reached stopTime_
			break;
		}

		if (maxWalltime_ > 0 && getWalltime() > 0.9 * maxWalltime_) {
			// we have exceeded 90% of maxWalltime_
			break;
		}
	}

	amrex::Real elapsed_sec = getWalltime();

	// compute reference solution (if it's a test problem)
	computeAfterEvolve(init_sum_cons);

	// compute conservation error
	for (int n = 0; n < ncomp_cc_; ++n) {
		amrex::Real const final_sum = state_new_cc_[0].sum(n) * vol;
		amrex::Real const abs_err = (final_sum - init_sum_cons[n]);
		amrex::Print() << "Initial " << componentNames_cc_[n] << " = " << init_sum_cons[n] << std::endl;
		amrex::Print() << "\tabsolute conservation error = " << abs_err << std::endl;
		if (init_sum_cons[n] != 0.0) {
			amrex::Real const rel_err = abs_err / init_sum_cons[n];
			amrex::Print() << "\trelative conservation error = " << rel_err << std::endl;
		}
		amrex::Print() << std::endl;
	}

	// compute zone-cycles/sec
	const int IOProc = amrex::ParallelDescriptor::IOProcessorNumber();
	amrex::ParallelDescriptor::ReduceRealMax(elapsed_sec, IOProc);
	const double microseconds_per_update = 1.0e6 * elapsed_sec / cellUpdates_;
	const double megaupdates_per_second = 1.0 / microseconds_per_update;
	amrex::Print() << "Performance figure-of-merit: " << microseconds_per_update << " μs/zone-update [" << megaupdates_per_second << " Mupdates/s]\n";
	for (int lev = 0; lev <= max_level; ++lev) {
		amrex::Print() << "Zone-updates on level " << lev << ": " << cellUpdatesEachLevel_[lev] << "\n";
	}
	amrex::Print() << std::endl;

	// write final checkpoint
	if (checkpointInterval_ > 0 && istep[0] > last_chk_file_step) {
		WriteCheckpointFile();
	}

	// write final plotfile
	if (plotfileInterval_ > 0 && istep[0] > last_plot_file_step) {
		WritePlotFile();
	}

#ifdef AMREX_USE_ASCENT
	// close Ascent
	ascent_.close();
#endif
}

template <typename problem_t> void AMRSimulation<problem_t>::ellipticSolveAllLevels(const amrex::Real dt)
{
#if AMREX_SPACEDIM == 3
	if (doPoissonSolve_) {
		if (do_subcycle == 1) { // not supported
			amrex::Abort("Poisson solve is not support when AMR subcycling is enabled! You must set do_subcycle = 0.");
		}

		// set up elliptic solve object
		amrex::OpenBCSolver poissonSolver(geom, grids, dmap);
		if (verbose) {
			poissonSolver.setVerbose(true);
			poissonSolver.setBottomVerbose(false);
			amrex::Print() << "Doing Poisson solve...\n\n";
		}

		// solve Poisson equation with open b.c. using the method of James (1977)
		amrex::Vector<amrex::MultiFab> phi(finest_level + 1);
		amrex::Vector<amrex::MultiFab> rhs(finest_level + 1);
		const int nghost = 1;
		const int ncomp = 1;
		for (int lev = 0; lev <= finest_level; ++lev) {
			phi[lev].define(grids[lev], dmap[lev], ncomp, nghost);
			rhs[lev].define(grids[lev], dmap[lev], ncomp, nghost);
			phi[lev].setVal(0); // set initial guess to zero
			rhs[lev].setVal(0);
			fillPoissonRhsAtLevel(rhs[lev], lev);
		}

		poissonSolver.solve(amrex::GetVecOfPtrs(phi), amrex::GetVecOfConstPtrs(rhs), reltolPoisson_, abstolPoisson_);
		if (verbose) {
			amrex::Print() << "\n";
		}

		// add gravitational acceleration to hydro state (using operator splitting)
		for (int lev = 0; lev <= finest_level; ++lev) {
			applyPoissonGravityAtLevel(phi[lev], lev, dt);
		}
	}
#endif
}

// N.B.: This function actually works for subcycled or not subcycled, as long as
// nsubsteps[lev] is set correctly.
template <typename problem_t> auto AMRSimulation<problem_t>::timeStepWithSubcycling(int lev, amrex::Real time, bool coarseTimeBoundary, int stepsLeft) -> int
{
	BL_PROFILE("AMRSimulation::timeStepWithSubcycling()");

	// perform regrid if needed
	if (regrid_int > 0) {
		// help keep track of whether a level was already regridded
		// from a coarser level call to regrid
		static amrex::Vector<int> last_regrid_step(max_level + 1, 0);

		// regrid changes level "lev+1" so we don't regrid on max_level
		// also make sure we don't regrid fine levels again if
		// it was taken care of during a coarser regrid
		if (lev < max_level && istep[lev] > last_regrid_step[lev]) {
			if (istep[lev] % regrid_int == 0) {
				// regrid could add newly refined levels (if finest_level < max_level)
				// so we save the previous finest level index
				int old_finest = finest_level;
				regrid(lev, time);

				// mark that we have regridded this level already
				for (int k = lev; k <= finest_level; ++k) {
					last_regrid_step[k] = istep[k];
				}

				// if there are newly created levels, set the time step
				for (int k = old_finest + 1; k <= finest_level; ++k) {
					if (do_subcycle != 0) {
						dt_[k] = dt_[k - 1] / nsubsteps[k];
					} else {
						dt_[k] = dt_[k - 1];
					}
				}

				// do fix-up on all levels that have been re-gridded
				for (int k = lev; k <= finest_level; ++k) {
					FixupState(k);
				}
			}
		}
	}

	/// "additional AMR subcycling" code borrowed from Chombo:
	stepsLeft--;

#if 0
  // If this wasn't just done by the next coarser level, check to see if
  // it is necessary to do additional subcycling in time.
  if ((!coarseTimeBoundary) && (constantDt_ <= 0)) {

    // The factor by which the current time step at the current level
    // has been divided (so far) for subcycling.
    int maxFactorSublevels = reductionFactor_[lev];

    // Compute the new subcycling factor for this level and all finer
    // levels and find the maximum
    for (int i = lev; i <= finest_level; i++) {
      amrex::Real dtCFL = computeTimestepAtLevel(i);
      amrex::Real dtCur = dt_[i];

      // The current factor for level "i"
      int factor = reductionFactor_[i];

      // While the current dt exceeds the CFL-limited dt by a tolerance,
      // double the subcycling factor and halve the current dt
      while (dtCur > dtToleranceFactor_ * dtCFL) {
        factor *= 2;
        dtCur *= 0.5;
      }

      if (factor > maxFactorSublevels) {
        maxFactorSublevels = factor;
      }
    }

    // More subcycling is necessary
    if (maxFactorSublevels > reductionFactor_[lev]) {
      if (verbose) {
        amrex::Print() << "\tSubcycling --- maxFactorSublevels: "
                       << maxFactorSublevels << std::endl;
      }

      // Adjust the number of time steps left for the current level
      stepsLeft =
          (stepsLeft + 1) * maxFactorSublevels / reductionFactor_[lev] - 1;

      // Adjust the dt's on this and all finer levels
      for (int i = lev; i <= finest_level; i++) {
        const int divisor = maxFactorSublevels / reductionFactor_[i];
        dt_[i] /= static_cast<amrex::Real>(divisor);

        if (verbose) {
          amrex::Print() << "\t\tLevel " << i << ": factor: " << divisor << " ("
                         << reductionFactor_[i] << "), "
                         << "dt: " << dt_[i] << std::endl;
        }

        reductionFactor_[i] = maxFactorSublevels;
      }
    }
  }
#endif

	if (Verbose()) {
		amrex::Print() << "[Level " << lev << " step " << istep[lev] + 1 << "] ";
		amrex::Print() << "ADVANCE with time = " << tNew_[lev] << " dt = " << dt_[lev] << std::endl;
	}

	// Advance a single level for a single time step, and update flux registers
	tOld_[lev] = tNew_[lev];
	tNew_[lev] += dt_[lev]; // critical that this is done *before* advanceAtLevel

	// do hyperbolic advance over all levels
	advanceSingleTimestepAtLevel(lev, time, dt_[lev], nsubsteps[lev]);

	++istep[lev];
	cellUpdates_ += CountCells(lev); // keep track of total number of cell updates
	cellUpdatesEachLevel_[lev] += CountCells(lev);

	if (Verbose()) {
		amrex::Print() << "[Level " << lev << " step " << istep[lev] << "] ";
		amrex::Print() << "Advanced " << CountCells(lev) << " cells" << std::endl;
	}

	// advance finer levels

	if (lev < finest_level) {
		int r_iteration = 1;
		int r_stepsLeft = nsubsteps[lev + 1]; // nominal number of substeps, may change inside
						      // recursive calls to timeStepWithSubcycling
		bool r_timeBoundary = true;

		// recursive call for next-finer level
		while (r_stepsLeft > 0) {
			if (lev < finest_level) { // this may change during a regrid!
				r_stepsLeft = timeStepWithSubcycling(lev + 1, time + (r_iteration - 1) * dt_[lev + 1], r_timeBoundary, r_stepsLeft);
				r_iteration++;
			}
			// the next (and subsequent) subcycles are not at a time boundary
			r_timeBoundary = false;
		}

		// do post-timestep operations

		if (do_reflux != 0) {
			// update lev based on coarse-fine flux mismatch
			flux_reg_[lev + 1]->Reflux(state_new_cc_[lev]);
		}

		AverageDownTo(lev); // average lev+1 down to lev
		FixupState(lev);    // fix any unphysical states created by reflux or averaging

		fillpatcher_[lev + 1].reset(); // because the data on lev have changed.
	}

	return stepsLeft;
}

template <typename problem_t>
void AMRSimulation<problem_t>::incrementFluxRegisters(amrex::MFIter &mfi, amrex::YAFluxRegister *fr_as_crse, amrex::YAFluxRegister *fr_as_fine,
						      std::array<amrex::FArrayBox, AMREX_SPACEDIM> &fluxArrays, int const lev, amrex::Real const dt_lev)
{
	BL_PROFILE("AMRSimulation::incrementFluxRegisters()");

	if (fr_as_crse != nullptr) {
		AMREX_ASSERT(lev < finestLevel());
		AMREX_ASSERT(fr_as_crse == flux_reg_[lev + 1].get());
		fr_as_crse->CrseAdd(mfi, {AMREX_D_DECL(&fluxArrays[0], &fluxArrays[1], &fluxArrays[2])}, geom[lev].CellSize(), dt_lev, amrex::RunOn::Gpu);
	}

	if (fr_as_fine != nullptr) {
		AMREX_ASSERT(lev > 0);
		AMREX_ASSERT(fr_as_fine == flux_reg_[lev].get());
		fr_as_fine->FineAdd(mfi, {AMREX_D_DECL(&fluxArrays[0], &fluxArrays[1], &fluxArrays[2])}, geom[lev].CellSize(), dt_lev, amrex::RunOn::Gpu);
	}
}

template <typename problem_t>
void AMRSimulation<problem_t>::incrementFluxRegisters(amrex::YAFluxRegister *fr_as_crse, amrex::YAFluxRegister *fr_as_fine,
						      std::array<amrex::MultiFab, AMREX_SPACEDIM> &fluxArrays, int const lev, amrex::Real const dt_lev)
{
	BL_PROFILE("AMRSimulation::incrementFluxRegisters()");

	for (amrex::MFIter mfi(state_new_cc_[lev]); mfi.isValid(); ++mfi) {
		if (fr_as_crse != nullptr) {
			AMREX_ASSERT(lev < finestLevel());
			AMREX_ASSERT(fr_as_crse == flux_reg_[lev + 1].get());
			fr_as_crse->CrseAdd(mfi, {AMREX_D_DECL(fluxArrays[0].fabPtr(mfi), fluxArrays[1].fabPtr(mfi), fluxArrays[2].fabPtr(mfi))},
					    geom[lev].CellSize(), dt_lev, amrex::RunOn::Gpu);
		}

		if (fr_as_fine != nullptr) {
			AMREX_ASSERT(lev > 0);
			AMREX_ASSERT(fr_as_fine == flux_reg_[lev].get());
			fr_as_fine->FineAdd(mfi, {AMREX_D_DECL(fluxArrays[0].fabPtr(mfi), fluxArrays[1].fabPtr(mfi), fluxArrays[2].fabPtr(mfi))},
					    geom[lev].CellSize(), dt_lev, amrex::RunOn::Gpu);
		}
	}
}

template <typename problem_t> auto AMRSimulation<problem_t>::getAmrInterpolater() -> amrex::MFInterpolater *
{
	amrex::MFInterpolater *mapper = nullptr;

	if (amrInterpMethod_ == 0) { // piecewise-constant interpolation
		mapper = &amrex::mf_pc_interp;
	} else if (amrInterpMethod_ == 1) { // slope-limited linear interpolation
		//  It has the following important properties:
		// 1. should NOT produce new extrema
		//    (will revert to piecewise constant if any component has a local min/max)
		// 2. should be conservative
		// 3. preserves linear combinations of variables in each cell
		mapper = &amrex::mf_linear_slope_minmax_interp;
	} else {
		amrex::Abort("Invalid AMR interpolation method specified!");
	}

	return mapper; // global object, so this is ok
}

// Make a new level using provided BoxArray and DistributionMapping and fill
// with interpolated coarse level data. Overrides the pure virtual function in
// AmrCore
template <typename problem_t>
void AMRSimulation<problem_t>::MakeNewLevelFromCoarse(int level, amrex::Real time, const amrex::BoxArray &ba, const amrex::DistributionMapping &dm)
{
	BL_PROFILE("AMRSimulation::MakeNewLevelFromCoarse()");

	// cell-centred
	const int ncomp_cc = state_new_cc_[level - 1].nComp();
	const int nghost_cc = state_new_cc_[level - 1].nGrow();
	state_new_cc_[level].define(ba, dm, ncomp_cc, nghost_cc);
	state_old_cc_[level].define(ba, dm, ncomp_cc, nghost_cc);
	FillCoarsePatch(level, time, state_new_cc_[level], 0, ncomp_cc, BCs_cc_, quokka::centering::cc, quokka::direction::na);
	FillCoarsePatch(level, time, state_old_cc_[level], 0, ncomp_cc, BCs_cc_, quokka::centering::cc, quokka::direction::na); // also necessary

	max_signal_speed_[level].define(ba, dm, 1, nghost_cc);
	tNew_[level] = time;
	tOld_[level] = time - 1.e200;

	if (level > 0 && (do_reflux != 0)) {
		flux_reg_[level] = std::make_unique<amrex::YAFluxRegister>(ba, boxArray(level - 1), dm, DistributionMap(level - 1), Geom(level),
									   Geom(level - 1), refRatio(level - 1), level, ncomp_cc);
	}

	// face-centred
	if constexpr (Physics_Indices<problem_t>::nvarTotal_fc > 0) {
		const int ncomp_per_dim_fc = state_new_fc_[level - 1][0].nComp();
		const int nghost_fc = state_new_fc_[level - 1][0].nGrow();
		for (int idim = 0; idim < AMREX_SPACEDIM; ++idim) {
			state_new_fc_[level][idim] =
			    amrex::MultiFab(amrex::convert(ba, amrex::IntVect::TheDimensionVector(idim)), dm, ncomp_per_dim_fc, nghost_fc);
			state_old_fc_[level][idim] =
			    amrex::MultiFab(amrex::convert(ba, amrex::IntVect::TheDimensionVector(idim)), dm, ncomp_per_dim_fc, nghost_fc);
			FillCoarsePatch(level, time, state_new_fc_[level][idim], 0, ncomp_per_dim_fc, BCs_fc_, quokka::centering::fc,
					static_cast<quokka::direction>(idim));
			FillCoarsePatch(level, time, state_old_fc_[level][idim], 0, ncomp_per_dim_fc, BCs_fc_, quokka::centering::fc,
					static_cast<quokka::direction>(idim)); // also necessary
		}
	}
}

// Remake an existing level using provided BoxArray and DistributionMapping and
// fill with existing fine and coarse data. Overrides the pure virtual function
// in AmrCore
template <typename problem_t>
void AMRSimulation<problem_t>::RemakeLevel(int level, amrex::Real time, const amrex::BoxArray &ba, const amrex::DistributionMapping &dm)
{
	BL_PROFILE("AMRSimulation::RemakeLevel()");

	// cell-centred
	const int ncomp_cc = state_new_cc_[level].nComp();
	const int nghost_cc = state_new_cc_[level].nGrow();
	amrex::MultiFab int_state_new_cc(ba, dm, ncomp_cc, nghost_cc);
	amrex::MultiFab int_state_old_cc(ba, dm, ncomp_cc, nghost_cc);
	FillPatch(level, time, int_state_new_cc, 0, ncomp_cc, quokka::centering::cc, quokka::direction::na, FillPatchType::fillpatch_function);
	std::swap(int_state_new_cc, state_new_cc_[level]);
	std::swap(int_state_old_cc, state_old_cc_[level]);

	amrex::MultiFab max_signal_speed(ba, dm, 1, nghost_cc);
	std::swap(max_signal_speed, max_signal_speed_[level]);

	tNew_[level] = time;
	tOld_[level] = time - 1.e200;

	if (level > 0 && (do_reflux != 0)) {
		flux_reg_[level] = std::make_unique<amrex::YAFluxRegister>(ba, boxArray(level - 1), dm, DistributionMap(level - 1), Geom(level),
									   Geom(level - 1), refRatio(level - 1), level, ncomp_cc);
	}

	// face-centred
	if constexpr (Physics_Indices<problem_t>::nvarTotal_fc > 0) {
		const int ncomp_per_dim_fc = state_new_fc_[level][0].nComp();
		const int nghost_fc = state_new_fc_[level][0].nGrow();
		amrex::Array<amrex::MultiFab, AMREX_SPACEDIM> int_state_new_fc;
		amrex::Array<amrex::MultiFab, AMREX_SPACEDIM> int_state_old_fc;
		// define
		for (int idim = 0; idim < AMREX_SPACEDIM; ++idim) {
			int_state_new_fc[idim] = amrex::MultiFab(amrex::convert(ba, amrex::IntVect::TheDimensionVector(idim)), dm, ncomp_per_dim_fc, nghost_fc);
			int_state_old_fc[idim] = amrex::MultiFab(amrex::convert(ba, amrex::IntVect::TheDimensionVector(idim)), dm, ncomp_per_dim_fc, nghost_fc);
		}
		// TODO(neco): fillPatchFC
		// swap
		for (int idim = 0; idim < AMREX_SPACEDIM; ++idim) {
			std::swap(int_state_new_fc[idim], state_new_fc_[level][idim]);
			std::swap(int_state_old_fc[idim], state_old_fc_[level][idim]);
		}
	}
}

// Delete level data. Overrides the pure virtual function in AmrCore
template <typename problem_t> void AMRSimulation<problem_t>::ClearLevel(int level)
{
	BL_PROFILE("AMRSimulation::ClearLevel()");

	state_new_cc_[level].clear();
	state_old_cc_[level].clear();
	max_signal_speed_[level].clear();

	flux_reg_[level].reset(nullptr);
	fillpatcher_[level].reset(nullptr);

	if constexpr (Physics_Indices<problem_t>::nvarTotal_fc > 0) {
		for (int idim = 0; idim < AMREX_SPACEDIM; ++idim) {
			state_new_fc_[level][idim].clear();
			state_old_fc_[level][idim].clear();
		}
	}
}

template <typename problem_t> void AMRSimulation<problem_t>::InterpHookNone(amrex::MultiFab &mf, int scomp, int ncomp)
{
	// do nothing
}

template <typename problem_t> struct setBoundaryFunctor {
	AMREX_GPU_DEVICE void operator()(const amrex::IntVect &iv, amrex::Array4<amrex::Real> const &dest, const int &dcomp, const int &numcomp,
					 amrex::GeometryData const &geom, const amrex::Real &time, const amrex::BCRec *bcr, int bcomp,
					 const int &orig_comp) const
	{
		AMRSimulation<problem_t>::setCustomBoundaryConditions(iv, dest, dcomp, numcomp, geom, time, bcr, bcomp, orig_comp);
	}
};

template <typename problem_t>
AMREX_GPU_DEVICE AMREX_FORCE_INLINE void AMRSimulation<problem_t>::setCustomBoundaryConditions(const amrex::IntVect &iv, amrex::Array4<amrex::Real> const &dest,
											       int dcomp, int numcomp, amrex::GeometryData const &geom,
											       const amrex::Real time, const amrex::BCRec *bcr, int bcomp,
											       int orig_comp)
{
	// user should implement if needed using template specialization
	// (This is only called when amrex::BCType::ext_dir is set for a given
	// boundary.)

	// set boundary condition for cell 'iv'
}

// Compute a new multifab 'mf' by copying in state from valid region and filling
// ghost cells
// NOTE: This implementation is only used by AdvectionSimulation.
//  RadhydroSimulation provides its own implementation.
template <typename problem_t>
void AMRSimulation<problem_t>::FillPatch(int lev, amrex::Real time, amrex::MultiFab &mf, int icomp, int ncomp, quokka::centering cen, quokka::direction dir,
					 FillPatchType fptype)
{
	BL_PROFILE("AMRSimulation::FillPatch()");

	amrex::Vector<amrex::MultiFab *> cmf;
	amrex::Vector<amrex::MultiFab *> fmf;
	amrex::Vector<amrex::Real> ctime;
	amrex::Vector<amrex::Real> ftime;

	if (lev == 0) {
		// in this case, should return either state_new_[lev] or state_old_[lev]
		GetData(lev, time, fmf, ftime, cen, dir);
	} else {
		// in this case, should return either state_new_[lev] or state_old_[lev]
		// returns old state, new state, or both depending on 'time'
		GetData(lev, time, fmf, ftime, cen, dir);
		GetData(lev - 1, time, cmf, ctime, cen, dir);
	}

	if (cen == quokka::centering::cc) {
		FillPatchWithData(lev, time, mf, cmf, ctime, fmf, ftime, icomp, ncomp, BCs_cc_, fptype, InterpHookNone, InterpHookNone);
	} else if (cen == quokka::centering::fc) {
		FillPatchWithData(lev, time, mf, cmf, ctime, fmf, ftime, icomp, ncomp, BCs_fc_, fptype, InterpHookNone, InterpHookNone);
	}
}

template <typename problem_t> void AMRSimulation<problem_t>::setInitialConditionsAtLevel_cc(int level, amrex::Real time)
{
	const int ncomp_cc = ncomp_cc_;
	const int nghost_cc = nghost_cc_;
	// itterate over the domain
	for (amrex::MFIter iter(state_new_cc_[level]); iter.isValid(); ++iter) {
		quokka::grid grid_elem(state_new_cc_[level].array(iter), iter.validbox(), geom[level].CellSizeArray(), geom[level].ProbLoArray(),
				       geom[level].ProbHiArray(), quokka::centering::cc, quokka::direction::na);
		// set initial conditions defined by the user
		setInitialConditionsOnGrid(grid_elem);
	}
	// check that the valid state_new_cc_[level] is properly filled
	AMREX_ALWAYS_ASSERT(!state_new_cc_[level].contains_nan(0, ncomp_cc));
	// fill ghost zones
	fillBoundaryConditions(state_new_cc_[level], state_new_cc_[level], level, time, quokka::centering::cc, quokka::direction::na, InterpHookNone,
			       InterpHookNone, FillPatchType::fillpatch_function);
	// copy to state_old_cc_ (including ghost zones)
	state_old_cc_[level].ParallelCopy(state_new_cc_[level], 0, 0, ncomp_cc, nghost_cc, nghost_cc);
}

template <typename problem_t> void AMRSimulation<problem_t>::setInitialConditionsAtLevel_fc(int level, amrex::Real time)
{
	const int ncomp_per_dim_fc = Physics_Indices<problem_t>::nvarPerDim_fc;
	const int nghost_fc = nghost_fc_;
	// for each face-centering
	for (int idim = 0; idim < AMREX_SPACEDIM; ++idim) {
		// itterate over the domain and initialise data
		for (amrex::MFIter iter(state_new_fc_[level][idim]); iter.isValid(); ++iter) {
			quokka::grid grid_elem(state_new_fc_[level][idim].array(iter), iter.validbox(), geom[level].CellSizeArray(), geom[level].ProbLoArray(),
					       geom[level].ProbHiArray(), quokka::centering::fc, static_cast<quokka::direction>(idim));
			// set initial conditions defined by the user
			setInitialConditionsOnGrid(grid_elem);
		}
		// check that the valid state_new_fc_[level][idim] data is filled properly
		AMREX_ALWAYS_ASSERT(!state_new_fc_[level][idim].contains_nan(0, ncomp_per_dim_fc));
		// fill ghost zones
		fillBoundaryConditions(state_new_fc_[level][idim], state_new_fc_[level][idim], level, time, quokka::centering::fc,
				       static_cast<quokka::direction>(idim), InterpHookNone, InterpHookNone);
		state_old_fc_[level][idim].ParallelCopy(state_new_fc_[level][idim], 0, 0, ncomp_per_dim_fc, nghost_fc, nghost_fc);
	}
}

// Make a new level from scratch using provided BoxArray and
// DistributionMapping. Only used during initialization. Overrides the pure
// virtual function in AmrCore
template <typename problem_t>
void AMRSimulation<problem_t>::MakeNewLevelFromScratch(int level, amrex::Real time, const amrex::BoxArray &ba, const amrex::DistributionMapping &dm)
{
	BL_PROFILE("AMRSimulation::MakeNewLevelFromScratch()");

	// define empty MultiFab containers with the right number of components and ghost-zones

<<<<<<< HEAD
	amrex::Print() << "Setting initial conditions at level = " << level << std::endl;

	state_new_[level].define(ba, dm, ncomp, nghost);
	state_old_[level].define(ba, dm, ncomp, nghost);
	max_signal_speed_[level].define(ba, dm, 1, nghost);
=======
	// cell-centred
	const int ncomp_cc = ncomp_cc_;
	const int nghost_cc = nghost_cc_;
	state_new_cc_[level].define(ba, dm, ncomp_cc, nghost_cc);
	state_old_cc_[level].define(ba, dm, ncomp_cc, nghost_cc);
	max_signal_speed_[level].define(ba, dm, 1, nghost_cc);
>>>>>>> 11ef47b8

	tNew_[level] = time;
	tOld_[level] = time - 1.e200;

	if (level > 0 && (do_reflux != 0)) {
		flux_reg_[level] = std::make_unique<amrex::YAFluxRegister>(ba, boxArray(level - 1), dm, DistributionMap(level - 1), Geom(level),
									   Geom(level - 1), refRatio(level - 1), level, ncomp_cc);
	}

	// face-centred
	if constexpr (Physics_Indices<problem_t>::nvarTotal_fc > 0) {
		const int ncomp_per_dim_fc = Physics_Indices<problem_t>::nvarPerDim_fc;
		const int nghost_fc = nghost_fc_;
		for (int idim = 0; idim < AMREX_SPACEDIM; ++idim) {
			state_new_fc_[level][idim] =
			    amrex::MultiFab(amrex::convert(ba, amrex::IntVect::TheDimensionVector(idim)), dm, ncomp_per_dim_fc, nghost_fc);
			state_old_fc_[level][idim] =
			    amrex::MultiFab(amrex::convert(ba, amrex::IntVect::TheDimensionVector(idim)), dm, ncomp_per_dim_fc, nghost_fc);
		}
	}

	// precalculate any required data (e.g., data table; as implimented by the
	// user) before initialising state variables
	preCalculateInitialConditions();

	// initial state variables
	setInitialConditionsAtLevel_cc(level, time);
	if constexpr (Physics_Indices<problem_t>::nvarTotal_fc > 0) {
		setInitialConditionsAtLevel_fc(level, time);
	}

	// set flag
	areInitialConditionsDefined_ = true;
}

template <typename problem_t>
template <typename PreInterpHook, typename PostInterpHook>
void AMRSimulation<problem_t>::fillBoundaryConditions(amrex::MultiFab &S_filled, amrex::MultiFab &state, int const lev, amrex::Real const time,
						      quokka::centering cen, quokka::direction dir, PreInterpHook const &pre_interp,
						      PostInterpHook const &post_interp, FillPatchType fptype)
{
	BL_PROFILE("AMRSimulation::fillBoundaryConditions()");

	// On a single level, any periodic boundaries are filled first
	// 	then built-in boundary conditions are filled (with amrex::FilccCell()),
	//	then user-defined Dirichlet boundary conditions are filled.
	// (N.B.: The user-defined boundary function is called for *all* ghost cells.)

	// [NOTE: If user-defined and periodic boundaries are both used
	//  (for different coordinate dimensions), the edge/corner cells *will* be
	//  filled by amrex::FilccCell(). Remember to fill *all* variables in the
	//  MultiFab, e.g., both hydro and radiation).

	if ((cen != quokka::centering::cc) && (cen != quokka::centering::fc)) {
		amrex::Print() << "Centering passed to fillBoundaryConditions(): " << static_cast<int>(cen) << "\n";
		throw std::runtime_error("Only cell-centred (cc) and face-centred (fc) variables are supported, thus far.");
	}

	amrex::Vector<amrex::BCRec> BCs;
	if (cen == quokka::centering::cc) {
		BCs = BCs_cc_;
	} else if (cen == quokka::centering::fc) {
		BCs = BCs_fc_;
	}

	if (lev > 0) { // refined level
		amrex::Vector<amrex::MultiFab *> fineData{&state};
		amrex::Vector<amrex::Real> fineTime = {time};
		amrex::Vector<amrex::MultiFab *> coarseData;
		amrex::Vector<amrex::Real> coarseTime;

		// returns old state, new state, or both depending on 'time'
		GetData(lev - 1, time, coarseData, coarseTime, cen, dir);
		AMREX_ASSERT(!state.contains_nan(0, state.nComp()));

		for (int i = 0; i < coarseData.size(); ++i) {
			AMREX_ASSERT(!coarseData[i]->contains_nan(0, state.nComp()));
			AMREX_ASSERT(!coarseData[i]->contains_nan()); // check ghost zones
		}

		FillPatchWithData(lev, time, S_filled, coarseData, coarseTime, fineData, fineTime, 0, S_filled.nComp(), BCs, fptype, pre_interp, post_interp);
	} else { // level 0
		// fill internal and periodic boundaries, ignoring corners (cross=true)
<<<<<<< HEAD
	        // (there is no performance benefit for this in practice,
			//  and is not compatible with the new version of the Riemann solver,
			//  which requires corner cells for the carbuncle correction)
=======
		// (there is no performance benefit for this in practice)
>>>>>>> 11ef47b8
		// state.FillBoundary(geom[lev].periodicity(), true);
		state.FillBoundary(geom[lev].periodicity());

		if (!geom[lev].isAllPeriodic()) {
			amrex::GpuBndryFuncFab<setBoundaryFunctor<problem_t>> boundaryFunctor(setBoundaryFunctor<problem_t>{});
			amrex::PhysBCFunct<amrex::GpuBndryFuncFab<setBoundaryFunctor<problem_t>>> physicalBoundaryFunctor(geom[lev], BCs, boundaryFunctor);
			// fill physical boundaries
			physicalBoundaryFunctor(state, 0, state.nComp(), state.nGrowVect(), time, 0);
		}
	}

	// ensure that there are no NaNs (can happen when domain boundary filling is
	// unimplemented or malfunctioning)
	AMREX_ASSERT(!S_filled.contains_nan(0, S_filled.nComp()));
	AMREX_ASSERT(!S_filled.contains_nan()); // check ghost zones (usually this is caused by
						// forgetting to fill some components when
						// using custom Dirichlet BCs, e.g., radiation
						// variables in a hydro-only problem)
}

// Compute a new multifab 'mf' by copying in state from given data and filling
// ghost cells
template <typename problem_t>
template <typename PreInterpHook, typename PostInterpHook>
void AMRSimulation<problem_t>::FillPatchWithData(int lev, amrex::Real time, amrex::MultiFab &mf, amrex::Vector<amrex::MultiFab *> &coarseData,
						 amrex::Vector<amrex::Real> &coarseTime, amrex::Vector<amrex::MultiFab *> &fineData,
						 amrex::Vector<amrex::Real> &fineTime, int icomp, int ncomp, amrex::Vector<amrex::BCRec> &BCs,
						 FillPatchType fptype, PreInterpHook const &pre_interp, PostInterpHook const &post_interp)
{
	BL_PROFILE("AMRSimulation::FillPatchWithData()");

	// TODO(neco): implement fc interpolator
	amrex::MFInterpolater *mapper = getAmrInterpolater();

	if (fptype == FillPatchType::fillpatch_class) {
		if (fillpatcher_[lev] == nullptr) {
			fillpatcher_[lev] = std::make_unique<amrex::FillPatcher<amrex::MultiFab>>(
			    grids[lev], dmap[lev], geom[lev], grids[lev - 1], dmap[lev - 1], geom[lev - 1], mf.nGrowVect(), mf.nComp(), mapper);
		}
	}

	// create functor to fill ghost zones at domain boundaries
	// (note that domain boundaries may be present at any refinement level)
	amrex::GpuBndryFuncFab<setBoundaryFunctor<problem_t>> boundaryFunctor(setBoundaryFunctor<problem_t>{});
	amrex::PhysBCFunct<amrex::GpuBndryFuncFab<setBoundaryFunctor<problem_t>>> finePhysicalBoundaryFunctor(geom[lev], BCs, boundaryFunctor);

	if (lev == 0) { // NOTE: used by RemakeLevel
		// copies interior zones, fills ghost zones
		amrex::FillPatchSingleLevel(mf, time, fineData, fineTime, 0, icomp, ncomp, geom[lev], finePhysicalBoundaryFunctor, 0);
	} else {
		amrex::PhysBCFunct<amrex::GpuBndryFuncFab<setBoundaryFunctor<problem_t>>> coarsePhysicalBoundaryFunctor(geom[lev - 1], BCs, boundaryFunctor);

		// copies interior zones, fills ghost zones with space-time interpolated
		// data
		if (fptype == FillPatchType::fillpatch_class) {
			fillpatcher_[lev]->fill(mf, mf.nGrowVect(), time, coarseData, coarseTime, fineData, fineTime, 0, icomp, ncomp,
						coarsePhysicalBoundaryFunctor, 0, finePhysicalBoundaryFunctor, 0, BCs, 0, pre_interp, post_interp);
		} else {
			amrex::FillPatchTwoLevels(mf, time, coarseData, coarseTime, fineData, fineTime, 0, icomp, ncomp, geom[lev - 1], geom[lev],
						  coarsePhysicalBoundaryFunctor, 0, finePhysicalBoundaryFunctor, 0, refRatio(lev - 1), mapper, BCs, 0,
						  pre_interp, post_interp);
		}
	}
}

// Fill an entire multifab by interpolating from the coarser level
// Used when a new level of refinement appears
template <typename problem_t>
void AMRSimulation<problem_t>::FillCoarsePatch(int lev, amrex::Real time, amrex::MultiFab &mf, int icomp, int ncomp, amrex::Vector<amrex::BCRec> &BCs,
					       quokka::centering cen, quokka::direction dir)
{ // here neco
	BL_PROFILE("AMRSimulation::FillCoarsePatch()");

	AMREX_ASSERT(lev > 0);

	amrex::Vector<amrex::MultiFab *> cmf;
	amrex::Vector<amrex::Real> ctime;
	GetData(lev - 1, time, cmf, ctime, cen, dir);

	if (cmf.size() != 1) {
		amrex::Abort("FillCoarsePatch: how did this happen?");
	}

	amrex::GpuBndryFuncFab<setBoundaryFunctor<problem_t>> boundaryFunctor(setBoundaryFunctor<problem_t>{});
	amrex::PhysBCFunct<amrex::GpuBndryFuncFab<setBoundaryFunctor<problem_t>>> finePhysicalBoundaryFunctor(geom[lev], BCs, boundaryFunctor);
	amrex::PhysBCFunct<amrex::GpuBndryFuncFab<setBoundaryFunctor<problem_t>>> coarsePhysicalBoundaryFunctor(geom[lev - 1], BCs, boundaryFunctor);

	amrex::MFInterpolater *mapper = getAmrInterpolater();

	amrex::InterpFromCoarseLevel(mf, time, *cmf[0], 0, icomp, ncomp, geom[lev - 1], geom[lev], coarsePhysicalBoundaryFunctor, 0,
				     finePhysicalBoundaryFunctor, 0, refRatio(lev - 1), mapper, BCs, 0);
}

<<<<<<< HEAD
// Fill an entire multifab by interpolating from the coarser level
// Used when doing a Poisson solve with AMR subcycling
template <typename problem_t>
void AMRSimulation<problem_t>::FillCoarsePatch(int lev, amrex::Real time, amrex::MultiFab &mf,
							amrex::Vector<amrex::MultiFab> &phi_old,
							amrex::Vector<amrex::MultiFab> &phi_new,
							int icomp, int ncomp)
{
	BL_PROFILE("AMRSimulation::FillCoarsePatch()");

	AMREX_ASSERT(lev > 0);

	amrex::Vector<amrex::MultiFab *> cmf;
	amrex::Vector<amrex::Real> ctime;
	GetData(time, cmf, ctime, phi_old[lev], phi_new[lev], tOld_[lev], tNew_[lev]);

	if (cmf.size() != 1) {
		amrex::Abort("FillCoarsePatchPoisson: how did this happen?");
	}

	// use quadratic interpolation onto fine grid
	amrex::Interpolater *mapper = &amrex::quadratic_interp;

	// do not fill physical boundaries (does not make sense for potential)
	amrex::PhysBCFunctNoOp coarsePhysicalBoundaryFunctor;
	amrex::PhysBCFunctNoOp finePhysicalBoundaryFunctor;

	// interpolates onto mf with mf.nGrowVect() ghost cells
	amrex::InterpFromCoarseLevel(mf, time, *cmf[0], 0, icomp, ncomp, geom[lev - 1], geom[lev],
				     coarsePhysicalBoundaryFunctor, 0, finePhysicalBoundaryFunctor,
				     0, refRatio(lev - 1), mapper, boundaryConditions_, 0);
}

// utility to copy in data from state_old_ and/or state_new_ into another
// multifab
=======
// utility to copy in data from state_old_cc_[lev] and/or state_new_cc_[lev]
// into another multifab
>>>>>>> 11ef47b8
template <typename problem_t>
void AMRSimulation<problem_t>::GetData(int lev, amrex::Real time, amrex::Vector<amrex::MultiFab *> &data, amrex::Vector<amrex::Real> &datatime,
				       quokka::centering cen, quokka::direction dir)
{
	GetData(time, data, datatime, state_old_[lev], state_new_[lev], tOld_[lev], tNew_[lev]);
}

// utility to copy in data from state_old_ and/or state_new_ into another
// multifab
template <typename problem_t>
void AMRSimulation<problem_t>::GetData(amrex::Real time,
				       amrex::Vector<amrex::MultiFab *> &data,
				       amrex::Vector<amrex::Real> &datatime,
					   amrex::MultiFab &oldState, amrex::MultiFab &newState,
					   amrex::Real oldTime, amrex::Real newTime)
{
	BL_PROFILE("AMRSimulation::GetData()");

	if ((cen != quokka::centering::cc) && (cen != quokka::centering::fc)) {
		amrex::Print() << "Centering passed to GetData(): " << static_cast<int>(cen) << "\n";
		throw std::runtime_error("Only cell-centred (cc) and face-centred (fc) variables are supported, thus far.");
	}

	data.clear();
	datatime.clear();

<<<<<<< HEAD
	const amrex::Real teps =
	    (newTime - oldTime) * 1.e-3; // generous roundoff error threshold

	if (time > newTime - teps &&
	    time < newTime + teps) { // if time == newTime within roundoff
		data.push_back(&newState);
		datatime.push_back(newTime);
	} else if (time > oldTime - teps &&
		   time < oldTime + teps) { // if time == oldTime within roundoff
		data.push_back(&oldState);
		datatime.push_back(oldTime);
	} else { // otherwise return both old and new states for interpolation
		data.push_back(&oldState);
		data.push_back(&newState);
		datatime.push_back(oldTime);
		datatime.push_back(newTime);
=======
	int dim = static_cast<int>(dir);

	if (amrex::almostEqual(time, tNew_[lev], 5)) { // if time == tNew_[lev] within roundoff
		datatime.push_back(tNew_[lev]);
		if (cen == quokka::centering::cc) {
			data.push_back(&state_new_cc_[lev]);
		} else if (cen == quokka::centering::fc) {
			data.push_back(&state_new_fc_[lev][dim]);
		}
	} else if (amrex::almostEqual(time, tOld_[lev], 5)) { // if time == tOld_[lev] within roundoff
		datatime.push_back(tOld_[lev]);
		if (cen == quokka::centering::cc) {
			data.push_back(&state_old_cc_[lev]);
		} else if (cen == quokka::centering::fc) {
			data.push_back(&state_old_fc_[lev][dim]);
		}
	} else { // otherwise return both old and new states for interpolation
		datatime.push_back(tOld_[lev]);
		datatime.push_back(tNew_[lev]);
		if (cen == quokka::centering::cc) {
			data.push_back(&state_old_cc_[lev]);
			data.push_back(&state_new_cc_[lev]);
		} else if (cen == quokka::centering::fc) {
			data.push_back(&state_old_fc_[lev][dim]);
			data.push_back(&state_new_fc_[lev][dim]);
		}
>>>>>>> 11ef47b8
	}
}

// average down on all levels
template <typename problem_t> void AMRSimulation<problem_t>::AverageDown()
{
	BL_PROFILE("AMRSimulation::AverageDown()");

	for (int lev = finest_level - 1; lev >= 0; --lev) {
		AverageDownTo(lev);
	}
}

// set covered coarse cells to be the average of overlying fine cells
template <typename problem_t> void AMRSimulation<problem_t>::AverageDownTo(int crse_lev)
{
	BL_PROFILE("AMRSimulation::AverageDownTo()");

	// cell-centred
	amrex::average_down(state_new_cc_[crse_lev + 1], state_new_cc_[crse_lev], geom[crse_lev + 1], geom[crse_lev], 0, state_new_cc_[crse_lev].nComp(),
			    refRatio(crse_lev));

	// face-centred
	if constexpr (Physics_Indices<problem_t>::nvarTotal_fc > 0) {
		// for each face-centering (number of dimensions)
		for (int idim = 0; idim < AMREX_SPACEDIM; ++idim) {
			amrex::average_down(state_new_fc_[crse_lev + 1][idim], state_new_fc_[crse_lev][idim], geom[crse_lev + 1], geom[crse_lev], 0,
					    state_new_fc_[crse_lev][idim].nComp(), refRatio(crse_lev));
		}
	}
}

// get plotfile name
template <typename problem_t> auto AMRSimulation<problem_t>::PlotFileName(int lev) const -> std::string { return amrex::Concatenate(plot_file, lev, 5); }

template <typename problem_t>
void AMRSimulation<problem_t>::AverageFCToCC(amrex::MultiFab &mf_cc, const amrex::MultiFab &mf_fc, int idim, int dstcomp_start, int srccomp_start,
					     int srccomp_total, int nGrow) const
{
	int di = 0;
	int dj = 0;
	int dk = 0;
	if (idim == 0) {
		di = 1;
	} else if (idim == 1) {
		dj = 1;
	} else if (idim == 2) {
		dk = 1;
	}
	// itterate over the domain
	auto const &state_cc = mf_cc.arrays();
	auto const &state_fc = mf_fc.const_arrays();
	amrex::ParallelFor(mf_cc, amrex::IntVect(AMREX_D_DECL(nGrow, nGrow, nGrow)), [=] AMREX_GPU_DEVICE(int boxidx, int i, int j, int k) {
		for (int icomp = 0; icomp < srccomp_total; ++icomp) {
			state_cc[boxidx](i, j, k, dstcomp_start + icomp) =
			    0.5 * (state_fc[boxidx](i, j, k, srccomp_start + icomp) + state_fc[boxidx](i + di, j + dj, k + dk, srccomp_start + icomp));
		}
	});
	amrex::Gpu::streamSynchronize();
}

template <typename problem_t> auto AMRSimulation<problem_t>::PlotFileMFAtLevel(int lev) const -> amrex::MultiFab
{
	// Combine state_new_cc_[lev] and derived variables in a new MF
	int comp = 0;
	const int ncomp_cc = state_new_cc_[lev].nComp();
	const int nghost_cc = state_new_cc_[lev].nGrow(); // workaround Ascent bug
	int ncomp_per_dim_fc = 0;
	int ncomp_tot_fc = 0;
	int nghost_fc = 0;
	if constexpr (Physics_Indices<problem_t>::nvarTotal_fc > 0) {
		ncomp_per_dim_fc = Physics_Indices<problem_t>::nvarPerDim_fc;
		ncomp_tot_fc = Physics_Indices<problem_t>::nvarTotal_fc;
		nghost_fc = state_new_fc_[lev][0].nGrow();
	}
	const int ncomp_deriv = derivedNames_.size();
	const int ncomp_plotMF = ncomp_cc + ncomp_tot_fc + ncomp_deriv;
	const int nghost_plotMF = nghost_cc;
	amrex::MultiFab plotMF(grids[lev], dmap[lev], ncomp_plotMF, nghost_plotMF);

	// initialise all the valid- and ghost-cells to zero, for all the components
	plotMF.setVal(0.0);

	// copy data from cell-centred state variables
	for (int i = 0; i < ncomp_cc; i++) {
		amrex::MultiFab::Copy(plotMF, state_new_cc_[lev], i, comp, 1, nghost_cc);
		comp++;
	}

	// compute cell-center averaged face-centred data
	if constexpr (Physics_Indices<problem_t>::nvarTotal_fc > 0) {
		for (int idim = 0; idim < AMREX_SPACEDIM; ++idim) {
			AverageFCToCC(plotMF, state_new_fc_[lev][idim], idim, comp, 0, ncomp_per_dim_fc, nghost_fc);
			comp += ncomp_per_dim_fc;
		}
	}

	// compute derived vars
	for (auto const &dname : derivedNames_) {
		ComputeDerivedVar(lev, dname, plotMF, comp);
		comp++;
	}

	return plotMF;
}

// put together an array of multifabs for writing
template <typename problem_t> auto AMRSimulation<problem_t>::PlotFileMF() const -> amrex::Vector<amrex::MultiFab>
{
	amrex::Vector<amrex::MultiFab> r;
	for (int i = 0; i <= finest_level; ++i) {
		r.push_back(PlotFileMFAtLevel(i));
	}
	return r;
}

// do in-situ rendering with Ascent
#ifdef AMREX_USE_ASCENT
template <typename problem_t> void AMRSimulation<problem_t>::AscentCustomActions(conduit::Node const &blueprintMesh)
{
	BL_PROFILE("AMRSimulation::AscentCustomActions()");

	// add a scene with a pseudocolor plot
	Node scenes;
	scenes["s1/plots/p1/type"] = "pseudocolor";
	scenes["s1/plots/p1/field"] = "gasDensity";

	// set the output file name (ascent will add ".png")
	scenes["s1/renders/r1/image_prefix"] = "render_density%05d";

	// set camera position
	amrex::Array<double, 3> position = {-0.6, -0.6, -0.8};
	scenes["s1/renders/r1/camera/position"].set_float64_ptr(position.data(), 3);

	// setup actions
	Node actions;
	Node &add_plots = actions.append();
	add_plots["action"] = "add_scenes";
	add_plots["scenes"] = scenes;
	actions.append()["action"] = "execute";
	actions.append()["action"] = "reset";

	// send AMR mesh to ascent, do render
	ascent_.publish(blueprintMesh);
	ascent_.execute(actions); // will be replaced by ascent_actions.yml if present
}

// do Ascent render
template <typename problem_t> void AMRSimulation<problem_t>::RenderAscent()
{
	BL_PROFILE("AMRSimulation::RenderAscent()");

	// combine multifabs
	amrex::Vector<amrex::MultiFab> mf = PlotFileMF();
	amrex::Vector<const amrex::MultiFab *> mf_ptr = amrex::GetVecOfConstPtrs(mf);
	amrex::Vector<std::string> varnames;
	varnames.insert(varnames.end(), componentNames_cc_.begin(), componentNames_cc_.end());
	varnames.insert(varnames.end(), derivedNames_.begin(), derivedNames_.end());

	// rescale geometry
	// (Ascent fails to render if you use parsec-size boxes in units of cm...)
	amrex::Vector<amrex::Geometry> rescaledGeom = Geom();
	const amrex::Real length = geom[0].ProbLength(0);
	for (int i = 0; i < rescaledGeom.size(); ++i) {
		auto const &dlo = rescaledGeom[i].ProbLoArray();
		auto const &dhi = rescaledGeom[i].ProbHiArray();
		std::array<amrex::Real, AMREX_SPACEDIM> new_dlo{};
		std::array<amrex::Real, AMREX_SPACEDIM> new_dhi{};
		for (int k = 0; k < AMREX_SPACEDIM; ++k) {
			new_dlo[k] = dlo[k] / length;
			new_dhi[k] = dhi[k] / length;
		}
		amrex::RealBox rescaledRealBox(new_dlo, new_dhi);
		rescaledGeom[i].ProbDomain(rescaledRealBox);
	}

	// wrap MultiFabs into a Blueprint mesh
	conduit::Node blueprintMesh;
	amrex::MultiLevelToBlueprint(finest_level + 1, mf_ptr, varnames, rescaledGeom, tNew_[0], istep, refRatio(), blueprintMesh);

	// pass Blueprint mesh to Ascent, run actions
	AscentCustomActions(blueprintMesh);
}
#endif // AMREX_USE_ASCENT

// write plotfile to disk
template <typename problem_t> void AMRSimulation<problem_t>::WritePlotFile() const
{
	BL_PROFILE("AMRSimulation::WritePlotFile()");

#ifndef AMREX_USE_HDF5
	if (amrex::AsyncOut::UseAsyncOut()) {
		// ensure that we flush any plotfiles that are currently being written
		amrex::AsyncOut::Finish();
	}
#endif

	// now construct output and submit to async write queue
	const std::string &plotfilename = PlotFileName(istep[0]);
	amrex::Vector<amrex::MultiFab> mf = PlotFileMF();
	amrex::Vector<const amrex::MultiFab *> mf_ptr = amrex::GetVecOfConstPtrs(mf);
	amrex::Vector<std::string> varnames;
	varnames.insert(varnames.end(), componentNames_cc_.begin(), componentNames_cc_.end());
	if constexpr (Physics_Indices<problem_t>::nvarTotal_fc > 0) {
		for (int icomp = 0; icomp < Physics_Indices<problem_t>::nvarTotal_fc; ++icomp) {
			varnames.push_back(componentNames_fc_[icomp]);
		}
	}
	varnames.insert(varnames.end(), derivedNames_.begin(), derivedNames_.end());

	// write plotfile
	amrex::Print() << "Writing plotfile " << plotfilename << "\n";

#ifdef AMREX_USE_HDF5
	amrex::WriteMultiLevelPlotfileHDF5(plotfilename, finest_level + 1, mf_ptr, varnames, Geom(), tNew_[0], istep, refRatio());
#else
	amrex::WriteMultiLevelPlotfile(plotfilename, finest_level + 1, mf_ptr, varnames, Geom(), tNew_[0], istep, refRatio());
#endif
}

template <typename problem_t> void AMRSimulation<problem_t>::SetLastCheckpointSymlink(std::string const &checkpointname) const
{
	// creates a symlink pointing to the most recent checkpoint

	if (amrex::ParallelDescriptor::IOProcessor()) {
		std::string lastSymlinkName = "last_chk";

		// remove previous symlink, if it exists
		if (std::filesystem::is_symlink(lastSymlinkName)) {
			std::filesystem::remove(lastSymlinkName);
		}
		// create symlink
		std::filesystem::create_directory_symlink(checkpointname, lastSymlinkName);
	}
}

template <typename problem_t> void AMRSimulation<problem_t>::WriteCheckpointFile() const
{
	BL_PROFILE("AMRSimulation::WriteCheckpointFile()");

	// chk00010            write a checkpoint file with this root directory
	// chk00010/Header     this contains information you need to save (e.g.,
	// finest_level, t_new, etc.) and also
	//                     the BoxArrays at each level
	// chk00010/Level_0/
	// chk00010/Level_1/
	// etc.                these subdirectories will hold the MultiFab data at
	// each level of refinement

	// checkpoint file name, e.g., chk00010
	const std::string &checkpointname = amrex::Concatenate(chk_file, istep[0]);

	amrex::Print() << "Writing checkpoint " << checkpointname << "\n";

	const int nlevels = finest_level + 1;

	// ---- prebuild a hierarchy of directories
	// ---- dirName is built first.  if dirName exists, it is renamed.  then build
	// ---- dirName/subDirPrefix_0 .. dirName/subDirPrefix_nlevels-1
	// ---- if callBarrier is true, call ParallelDescriptor::Barrier()
	// ---- after all directories are built
	// ---- ParallelDescriptor::IOProcessor() creates the directories
	amrex::PreBuildDirectorHierarchy(checkpointname, "Level_", nlevels, true);

	// write Header file
	if (amrex::ParallelDescriptor::IOProcessor()) {

		std::string HeaderFileName(checkpointname + "/Header");
		amrex::VisMF::IO_Buffer io_buffer(amrex::VisMF::IO_Buffer_Size);
		std::ofstream HeaderFile;
		HeaderFile.rdbuf()->pubsetbuf(io_buffer.dataPtr(), io_buffer.size());
		HeaderFile.open(HeaderFileName.c_str(), std::ofstream::out | std::ofstream::trunc | std::ofstream::binary);
		if (!HeaderFile.good()) {
			amrex::FileOpenFailed(HeaderFileName);
		}

		HeaderFile.precision(17);

		// write out title line
		HeaderFile << "Checkpoint file for QuokkaCode\n";

		// write out finest_level
		HeaderFile << finest_level << "\n";

		// write out array of istep
		for (int i = 0; i < istep.size(); ++i) {
			HeaderFile << istep[i] << " ";
		}
		HeaderFile << "\n";

		// write out array of dt
		for (int i = 0; i < dt_.size(); ++i) {
			HeaderFile << dt_[i] << " ";
		}
		HeaderFile << "\n";

		// write out array of t_new
		for (int i = 0; i < tNew_.size(); ++i) {
			HeaderFile << tNew_[i] << " ";
		}
		HeaderFile << "\n";

		// write the BoxArray at each level
		for (int lev = 0; lev <= finest_level; ++lev) {
			boxArray(lev).writeOn(HeaderFile);
			HeaderFile << '\n';
		}
	}

	// write the cell-centred MultiFab data to, e.g., chk00010/Level_0/
	for (int lev = 0; lev <= finest_level; ++lev) {
		amrex::VisMF::Write(state_new_cc_[lev], amrex::MultiFabFileFullPrefix(lev, checkpointname, "Level_", "Cell"));
	}

	// write the face-centred MultiFab data to, e.g., chk00010/Level_0/
	if constexpr (Physics_Indices<problem_t>::nvarTotal_fc > 0) {
		for (int idim = 0; idim < AMREX_SPACEDIM; ++idim) {
			for (int lev = 0; lev <= finest_level; ++lev) {
				amrex::VisMF::Write(state_new_fc_[lev][idim], amrex::MultiFabFileFullPrefix(lev, checkpointname, "Level_",
													    std::string("Face_") + quokka::face_dir_str[idim]));
			}
		}
	}

	// create symlink and point it at this checkpoint dir
	SetLastCheckpointSymlink(checkpointname);
}

// utility to skip to next line in Header
inline void GotoNextLine(std::istream &is)
{
	constexpr std::streamsize bl_ignore_max{100000};
	is.ignore(bl_ignore_max, '\n');
}

template <typename problem_t> void AMRSimulation<problem_t>::ReadCheckpointFile()
{
	BL_PROFILE("AMRSimulation::ReadCheckpointFile()");

	amrex::Print() << "Restart from checkpoint " << restart_chkfile << "\n";

	// Header
	std::string File(restart_chkfile + "/Header");

	amrex::VisMF::IO_Buffer io_buffer(amrex::VisMF::GetIOBufferSize());

	amrex::Vector<char> fileCharPtr;
	amrex::ParallelDescriptor::ReadAndBcastFile(File, fileCharPtr);
	std::string fileCharPtrString(fileCharPtr.dataPtr());
	std::istringstream is(fileCharPtrString, std::istringstream::in);

	std::string line;
	std::string word;

	// read in title line
	std::getline(is, line);

	// read in finest_level
	is >> finest_level;
	GotoNextLine(is);

	// read in array of istep
	std::getline(is, line);
	{
		std::istringstream lis(line);
		int i = 0;
		while (lis >> word) {
			istep[i++] = std::stoi(word);
		}
	}

	// read in array of dt
	std::getline(is, line);
	{
		std::istringstream lis(line);
		int i = 0;
		while (lis >> word) {
			dt_[i++] = std::stod(word);
		}
	}

	// read in array of t_new
	std::getline(is, line);
	{
		std::istringstream lis(line);
		int i = 0;
		while (lis >> word) {
			tNew_[i++] = std::stod(word);
		}
	}

	for (int lev = 0; lev <= finest_level; ++lev) {
		// read in level 'lev' BoxArray from Header
		amrex::BoxArray ba;
		ba.readFrom(is);
		GotoNextLine(is);

		// create a distribution mapping
		amrex::DistributionMapping dm{ba, amrex::ParallelDescriptor::NProcs()};

		// set BoxArray grids and DistributionMapping dmap in AMReX_AmrMesh.H class
		SetBoxArray(lev, ba);
		SetDistributionMap(lev, dm);

		// build MultiFab and FluxRegister data
		int ncomp_cc = ncomp_cc_;
		int nghost_cc = nghost_cc_;
		state_old_cc_[lev].define(grids[lev], dmap[lev], ncomp_cc, nghost_cc);
		state_new_cc_[lev].define(grids[lev], dmap[lev], ncomp_cc, nghost_cc);
		max_signal_speed_[lev].define(ba, dm, 1, nghost_cc);

		if (lev > 0 && (do_reflux != 0)) {
			flux_reg_[lev] = std::make_unique<amrex::YAFluxRegister>(ba, boxArray(lev - 1), dm, DistributionMap(lev - 1), Geom(lev), Geom(lev - 1),
										 refRatio(lev - 1), lev, ncomp_cc);
		}

		int ncomp_per_dim_fc = Physics_Indices<problem_t>::nvarPerDim_fc;
		int nghost_fc = nghost_fc_;
		if constexpr (Physics_Indices<problem_t>::nvarTotal_fc > 0) {
			for (int idim = 0; idim < AMREX_SPACEDIM; ++idim) {
				state_new_fc_[lev][idim] =
				    amrex::MultiFab(amrex::convert(ba, amrex::IntVect::TheDimensionVector(idim)), dm, ncomp_per_dim_fc, nghost_fc);
				state_old_fc_[lev][idim] =
				    amrex::MultiFab(amrex::convert(ba, amrex::IntVect::TheDimensionVector(idim)), dm, ncomp_per_dim_fc, nghost_fc);
			}
		}
	}

	// read in the MultiFab data
	for (int lev = 0; lev <= finest_level; ++lev) {
		// cell-centred
		amrex::VisMF::Read(state_new_cc_[lev], amrex::MultiFabFileFullPrefix(lev, restart_chkfile, "Level_", "Cell"));
		// face-centred
		if constexpr (Physics_Indices<problem_t>::nvarTotal_fc > 0) {
			for (int idim = 0; idim < AMREX_SPACEDIM; ++idim) {
				amrex::VisMF::Read(state_new_fc_[lev][idim], amrex::MultiFabFileFullPrefix(lev, restart_chkfile, "Level_",
													   std::string("Face_") + quokka::face_dir_str[idim]));
			}
		}
	}
	areInitialConditionsDefined_ = true;
}

#endif // SIMULATION_HPP_<|MERGE_RESOLUTION|>--- conflicted
+++ resolved
@@ -43,12 +43,9 @@
 #include "AMReX_INT.H"
 #include "AMReX_IndexType.H"
 #include "AMReX_IntVect.H"
-<<<<<<< HEAD
 #include "AMReX_Interpolater.H"
+#include "AMReX_LayoutData.H"
 #include "AMReX_MFInterpolater.H"
-=======
-#include "AMReX_LayoutData.H"
->>>>>>> 11ef47b8
 #include "AMReX_MultiFabUtil.H"
 #include "AMReX_ParallelContext.H"
 #include "AMReX_ParallelDescriptor.H"
@@ -80,10 +77,7 @@
 #include "CheckNaN.hpp"
 #include "grid.hpp"
 #include "math_impl.hpp"
-<<<<<<< HEAD
-=======
 #include "physics_info.hpp"
->>>>>>> 11ef47b8
 
 #define USE_YAFLUXREGISTER
 
@@ -111,32 +105,6 @@
 	amrex::Real cflNumber_ = 0.3;	      // default
 	amrex::Real dtToleranceFactor_ = 1.1; // default
 	amrex::Long cycleCount_ = 0;
-<<<<<<< HEAD
-	amrex::Long maxTimesteps_ = 1e4; // default
-	int plotfileInterval_ = 10;	 // -1 == no output
-	int checkpointInterval_ = -1;	 // -1 == no output
-
-	amrex::GpuArray<amrex::Real, AMREX_SPACEDIM> coordCenter_{};
-	auto nghost() -> int;
-	auto getStateNew(int lev) -> amrex::MultiFab*;
-	auto getStateOld(int lev) -> amrex::MultiFab*;
-
-	// constructors
-	
-	AMRSimulation(amrex::Vector<amrex::BCRec> &boundaryConditions, const int ncomp, const int ncompPrim)
-	    : ncomp_(ncomp), ncompPrimitive_(ncompPrim)
-	{
-		initialize(boundaryConditions);
-	}
-
-	AMRSimulation(amrex::Vector<amrex::BCRec> &boundaryConditions, const int ncomp)
-	    : ncomp_(ncomp), ncompPrimitive_(ncomp)
-	{
-		initialize(boundaryConditions);
-	}
-
-	void initialize(amrex::Vector<amrex::BCRec> &boundaryConditions);
-=======
 	amrex::Long maxTimesteps_ = 1e4;      // default
 	amrex::Long maxWalltime_ = 0;	      // default: no limit
 	int ascentInterval_ = -1;	      // -1 == no in-situ renders with Ascent
@@ -147,6 +115,11 @@
 	amrex::Real abstolPoisson_ = 1.0e-10; // default
 	int doPoissonSolve_ = 0;	      // 1 == self-gravity enabled, 0 == disabled
 
+	amrex::GpuArray<amrex::Real, AMREX_SPACEDIM> coordCenter_{};
+	auto nghost() -> int;
+	auto getStateNew(int lev) -> amrex::MultiFab *;
+	auto getStateOld(int lev) -> amrex::MultiFab *;
+
 	// constructor
 	explicit AMRSimulation(amrex::Vector<amrex::BCRec> &BCs_cc, amrex::Vector<amrex::BCRec> &BCs_fc) : BCs_cc_(BCs_cc), BCs_fc_(BCs_fc) { initialize(); }
 
@@ -154,7 +127,6 @@
 
 	void initialize();
 	void PerformanceHints();
->>>>>>> 11ef47b8
 	void readParameters();
 	void setInitialConditions();
 	void setInitialConditionsAtLevel_cc(int level, amrex::Real time);
@@ -200,26 +172,6 @@
 	void MakeNewLevelFromScratch(int lev, amrex::Real time, const amrex::BoxArray &ba, const amrex::DistributionMapping &dm) override;
 
 	// AMR utility functions
-<<<<<<< HEAD
-	void fillBoundaryConditions(amrex::MultiFab &S_filled, amrex::MultiFab &state, int lev,
-				    amrex::Real time);
-	void FillPatchWithData(int lev, amrex::Real time, amrex::MultiFab &mf,
-			       amrex::Vector<amrex::MultiFab *> &coarseData,
-			       amrex::Vector<amrex::Real> &coarseTime,
-			       amrex::Vector<amrex::MultiFab *> &fineData,
-			       amrex::Vector<amrex::Real> &fineTime, int icomp, int ncomp);
-	void FillPatch(int lev, amrex::Real time, amrex::MultiFab &mf, int icomp, int ncomp);
-	void FillCoarsePatch(int lev, amrex::Real time, amrex::MultiFab &mf, int icomp, int ncomp);
-	void FillCoarsePatch(int lev, amrex::Real time, amrex::MultiFab &mf,
-							amrex::Vector<amrex::MultiFab> &phi_old,
-							amrex::Vector<amrex::MultiFab> &phi_new,
-							int icomp = 0, int ncomp = 1);
-	void GetData(int lev, amrex::Real time, amrex::Vector<amrex::MultiFab *> &data,
-		     amrex::Vector<amrex::Real> &datatime);
-	void GetData(amrex::Real time, amrex::Vector<amrex::MultiFab *> &data,
-			amrex::Vector<amrex::Real> &datatime, amrex::MultiFab &oldState,
-			amrex::MultiFab &newState, amrex::Real oldTime, amrex::Real newTime);
-=======
 	template <typename PreInterpHook, typename PostInterpHook>
 	void fillBoundaryConditions(amrex::MultiFab &S_filled, amrex::MultiFab &state, int lev, amrex::Real time, quokka::centering cen, quokka::direction dir,
 				    PreInterpHook const &pre_interp, PostInterpHook const &post_interp, FillPatchType fptype = FillPatchType::fillpatch_class);
@@ -239,7 +191,6 @@
 			     quokka::direction dir);
 	void GetData(int lev, amrex::Real time, amrex::Vector<amrex::MultiFab *> &data, amrex::Vector<amrex::Real> &datatime, quokka::centering cen,
 		     quokka::direction dir);
->>>>>>> 11ef47b8
 	void AverageDown();
 	void AverageDownTo(int crse_lev);
 	auto timeStepWithSubcycling(int lev, amrex::Real time, bool coarseTimeBoundary, int stepsLeft) -> int;
@@ -325,26 +276,26 @@
 #endif
 };
 
-<<<<<<< HEAD
-template <typename problem_t>
-auto AMRSimulation<problem_t>::nghost() -> int { return nghost_; }
-
-template <typename problem_t>
-auto AMRSimulation<problem_t>::getStateNew(int lev) -> amrex::MultiFab* {
+template <typename problem_t> auto AMRSimulation<problem_t>::nghost() -> int { return nghost_; }
+
+template <typename problem_t> auto AMRSimulation<problem_t>::getStateNew(int lev) -> amrex::MultiFab *
+{
 	AMREX_ASSERT(lev < state_new_.size());
 	return &state_new_[lev];
 }
 
-template <typename problem_t>
-auto AMRSimulation<problem_t>::getStateOld(int lev) -> amrex::MultiFab* {
+template <typename problem_t> auto AMRSimulation<problem_t>::getStateOld(int lev) -> amrex::MultiFab *
+{
 	AMREX_ASSERT(lev < state_old_.size());
 	return &state_old_[lev];
 }
 
 template <typename problem_t>
-void AMRSimulation<problem_t>::initialize(amrex::Vector<amrex::BCRec> &boundaryConditions)
-=======
-template <typename problem_t> void AMRSimulation<problem_t>::setChkFile(std::string const &chkfile_number) { restart_chkfile = chkfile_number; }
+void AMRSimulation<problem_t>::initialize(amrex::Vector<amrex::BCRec> &boundaryConditions) template <typename problem_t>
+void AMRSimulation<problem_t>::setChkFile(std::string const &chkfile_number)
+{
+	restart_chkfile = chkfile_number;
+}
 
 template <typename problem_t> auto AMRSimulation<problem_t>::getOldMF_fc() const -> const amrex::Vector<amrex::Array<amrex::MultiFab, AMREX_SPACEDIM>> &
 {
@@ -357,7 +308,6 @@
 }
 
 template <typename problem_t> void AMRSimulation<problem_t>::initialize()
->>>>>>> 11ef47b8
 {
 	BL_PROFILE("AMRSimulation::initialize()");
 
@@ -566,18 +516,15 @@
 		WritePlotFile();
 	}
 
-<<<<<<< HEAD
 	// initialize convenience variables
 	using Real = amrex::Real;
 	amrex::GpuArray<Real, AMREX_SPACEDIM> prob_lo = geom[0].ProbLoArray();
 	amrex::GpuArray<Real, AMREX_SPACEDIM> prob_hi = geom[0].ProbHiArray();
 
-	coordCenter_ = { AMREX_D_DECL(prob_lo[0] + 0.5 * (prob_hi[0] - prob_lo[0]),
-								  prob_lo[1] + 0.5 * (prob_hi[1] - prob_lo[1]),
-								  prob_lo[2] + 0.5 * (prob_hi[2] - prob_lo[2])) };
-	//amrex::Print() << "Coordinate center = " << coordCenter_ << std::endl;
-=======
-	// ensure that there are enough boxes per MPI rank
+	coordCenter_ = {AMREX_D_DECL(prob_lo[0] + 0.5 * (prob_hi[0] - prob_lo[0]), prob_lo[1] + 0.5 * (prob_hi[1] - prob_lo[1]),
+				     prob_lo[2] + 0.5 * (prob_hi[2] - prob_lo[2]))};
+	// amrex::Print() << "Coordinate center = " << coordCenter_ << std::endl;
+	//  ensure that there are enough boxes per MPI rank
 	PerformanceHints();
 }
 
@@ -598,7 +545,6 @@
 
 	// return minimum timestep
 	return std::min(hydro_dt, extra_physics_dt);
->>>>>>> 11ef47b8
 }
 
 template <typename problem_t> void AMRSimulation<problem_t>::computeTimestep()
@@ -1320,20 +1266,12 @@
 
 	// define empty MultiFab containers with the right number of components and ghost-zones
 
-<<<<<<< HEAD
-	amrex::Print() << "Setting initial conditions at level = " << level << std::endl;
-
-	state_new_[level].define(ba, dm, ncomp, nghost);
-	state_old_[level].define(ba, dm, ncomp, nghost);
-	max_signal_speed_[level].define(ba, dm, 1, nghost);
-=======
 	// cell-centred
 	const int ncomp_cc = ncomp_cc_;
 	const int nghost_cc = nghost_cc_;
 	state_new_cc_[level].define(ba, dm, ncomp_cc, nghost_cc);
 	state_old_cc_[level].define(ba, dm, ncomp_cc, nghost_cc);
 	max_signal_speed_[level].define(ba, dm, 1, nghost_cc);
->>>>>>> 11ef47b8
 
 	tNew_[level] = time;
 	tOld_[level] = time - 1.e200;
@@ -1417,13 +1355,7 @@
 		FillPatchWithData(lev, time, S_filled, coarseData, coarseTime, fineData, fineTime, 0, S_filled.nComp(), BCs, fptype, pre_interp, post_interp);
 	} else { // level 0
 		// fill internal and periodic boundaries, ignoring corners (cross=true)
-<<<<<<< HEAD
-	        // (there is no performance benefit for this in practice,
-			//  and is not compatible with the new version of the Riemann solver,
-			//  which requires corner cells for the carbuncle correction)
-=======
 		// (there is no performance benefit for this in practice)
->>>>>>> 11ef47b8
 		// state.FillBoundary(geom[lev].periodicity(), true);
 		state.FillBoundary(geom[lev].periodicity());
 
@@ -1517,46 +1449,8 @@
 				     finePhysicalBoundaryFunctor, 0, refRatio(lev - 1), mapper, BCs, 0);
 }
 
-<<<<<<< HEAD
-// Fill an entire multifab by interpolating from the coarser level
-// Used when doing a Poisson solve with AMR subcycling
-template <typename problem_t>
-void AMRSimulation<problem_t>::FillCoarsePatch(int lev, amrex::Real time, amrex::MultiFab &mf,
-							amrex::Vector<amrex::MultiFab> &phi_old,
-							amrex::Vector<amrex::MultiFab> &phi_new,
-							int icomp, int ncomp)
-{
-	BL_PROFILE("AMRSimulation::FillCoarsePatch()");
-
-	AMREX_ASSERT(lev > 0);
-
-	amrex::Vector<amrex::MultiFab *> cmf;
-	amrex::Vector<amrex::Real> ctime;
-	GetData(time, cmf, ctime, phi_old[lev], phi_new[lev], tOld_[lev], tNew_[lev]);
-
-	if (cmf.size() != 1) {
-		amrex::Abort("FillCoarsePatchPoisson: how did this happen?");
-	}
-
-	// use quadratic interpolation onto fine grid
-	amrex::Interpolater *mapper = &amrex::quadratic_interp;
-
-	// do not fill physical boundaries (does not make sense for potential)
-	amrex::PhysBCFunctNoOp coarsePhysicalBoundaryFunctor;
-	amrex::PhysBCFunctNoOp finePhysicalBoundaryFunctor;
-
-	// interpolates onto mf with mf.nGrowVect() ghost cells
-	amrex::InterpFromCoarseLevel(mf, time, *cmf[0], 0, icomp, ncomp, geom[lev - 1], geom[lev],
-				     coarsePhysicalBoundaryFunctor, 0, finePhysicalBoundaryFunctor,
-				     0, refRatio(lev - 1), mapper, boundaryConditions_, 0);
-}
-
-// utility to copy in data from state_old_ and/or state_new_ into another
-// multifab
-=======
 // utility to copy in data from state_old_cc_[lev] and/or state_new_cc_[lev]
 // into another multifab
->>>>>>> 11ef47b8
 template <typename problem_t>
 void AMRSimulation<problem_t>::GetData(int lev, amrex::Real time, amrex::Vector<amrex::MultiFab *> &data, amrex::Vector<amrex::Real> &datatime,
 				       quokka::centering cen, quokka::direction dir)
@@ -1567,11 +1461,8 @@
 // utility to copy in data from state_old_ and/or state_new_ into another
 // multifab
 template <typename problem_t>
-void AMRSimulation<problem_t>::GetData(amrex::Real time,
-				       amrex::Vector<amrex::MultiFab *> &data,
-				       amrex::Vector<amrex::Real> &datatime,
-					   amrex::MultiFab &oldState, amrex::MultiFab &newState,
-					   amrex::Real oldTime, amrex::Real newTime)
+void AMRSimulation<problem_t>::GetData(amrex::Real time, amrex::Vector<amrex::MultiFab *> &data, amrex::Vector<amrex::Real> &datatime,
+				       amrex::MultiFab &oldState, amrex::MultiFab &newState, amrex::Real oldTime, amrex::Real newTime)
 {
 	BL_PROFILE("AMRSimulation::GetData()");
 
@@ -1583,24 +1474,6 @@
 	data.clear();
 	datatime.clear();
 
-<<<<<<< HEAD
-	const amrex::Real teps =
-	    (newTime - oldTime) * 1.e-3; // generous roundoff error threshold
-
-	if (time > newTime - teps &&
-	    time < newTime + teps) { // if time == newTime within roundoff
-		data.push_back(&newState);
-		datatime.push_back(newTime);
-	} else if (time > oldTime - teps &&
-		   time < oldTime + teps) { // if time == oldTime within roundoff
-		data.push_back(&oldState);
-		datatime.push_back(oldTime);
-	} else { // otherwise return both old and new states for interpolation
-		data.push_back(&oldState);
-		data.push_back(&newState);
-		datatime.push_back(oldTime);
-		datatime.push_back(newTime);
-=======
 	int dim = static_cast<int>(dir);
 
 	if (amrex::almostEqual(time, tNew_[lev], 5)) { // if time == tNew_[lev] within roundoff
@@ -1627,7 +1500,6 @@
 			data.push_back(&state_old_fc_[lev][dim]);
 			data.push_back(&state_new_fc_[lev][dim]);
 		}
->>>>>>> 11ef47b8
 	}
 }
 
