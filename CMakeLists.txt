--- conflicted
+++ resolved
@@ -12,11 +12,7 @@
 set(CMAKE_MODULE_PATH ${PROJECT_SOURCE_DIR}/cmake ${PROJECT_SOURCE_DIR}/extern/amrex/Tools/CMake)
 include(CTest)
 
-<<<<<<< HEAD
 set(AMReX_SPACEDIM 3 CACHE STRING "" FORCE)
-=======
-set(AMReX_SPACEDIM 1 CACHE STRING "")
->>>>>>> 11ef47b8
 set(AMReX_MPI ON CACHE BOOL "" FORCE)
 set(AMReX_HDF5 OFF CACHE BOOL "" FORCE) # do not use
 set(AMReX_LINEAR_SOLVERS ON CACHE BOOL "" FORCE)
@@ -24,10 +20,7 @@
 set(AMReX_ASCENT OFF CACHE BOOL "") # optional
 set(AMReX_AMRLEVEL OFF CACHE BOOL "" FORCE)
 set(AMReX_PROBINIT OFF CACHE BOOL "" FORCE)
-<<<<<<< HEAD
 set(AMReX_LINEAR_SOLVERS ON CACHE BOOL "" FORCE)
-=======
->>>>>>> 11ef47b8
 set(AMReX_ASSERTIONS OFF CACHE BOOL "" FORCE)
 set(AMReX_FPE OFF CACHE BOOL "" FORCE)
 set(AMReX_TINY_PROFILE OFF CACHE BOOL "" FORCE)
